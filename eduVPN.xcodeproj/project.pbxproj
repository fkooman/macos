--- conflicted
+++ resolved
@@ -58,15 +58,12 @@
 		C766150F2125B4F2002A8E4D /* Debug.swift in Sources */ = {isa = PBXBuildFile; fileRef = C766150D2125B4F2002A8E4D /* Debug.swift */; };
 		C766FB87212D6AF000306271 /* eduVPNAssets.xcassets in Resources */ = {isa = PBXBuildFile; fileRef = C766FB86212D6AF000306271 /* eduVPNAssets.xcassets */; };
 		C766FB89212D6AF900306271 /* LetsConnectAssets.xcassets in Resources */ = {isa = PBXBuildFile; fileRef = C766FB88212D6AF900306271 /* LetsConnectAssets.xcassets */; };
-<<<<<<< HEAD
 		C774BD0221469C51003FF7C8 /* EnterCredentialsViewController.swift in Sources */ = {isa = PBXBuildFile; fileRef = C774BD0121469C51003FF7C8 /* EnterCredentialsViewController.swift */; };
 		C774BD0321469C51003FF7C8 /* EnterCredentialsViewController.swift in Sources */ = {isa = PBXBuildFile; fileRef = C774BD0121469C51003FF7C8 /* EnterCredentialsViewController.swift */; };
-=======
 		C774BCF921465EB2003FF7C8 /* AppConfigType.swift in Sources */ = {isa = PBXBuildFile; fileRef = C774BCF821465EB2003FF7C8 /* AppConfigType.swift */; };
 		C774BCFA21465EB2003FF7C8 /* AppConfigType.swift in Sources */ = {isa = PBXBuildFile; fileRef = C774BCF821465EB2003FF7C8 /* AppConfigType.swift */; };
 		C774BCFE21466BAD003FF7C8 /* AppConfig.swift in Sources */ = {isa = PBXBuildFile; fileRef = C774BCFD21466BAD003FF7C8 /* AppConfig.swift */; };
 		C774BD0021466BB8003FF7C8 /* AppConfig.swift in Sources */ = {isa = PBXBuildFile; fileRef = C774BCFF21466BB8003FF7C8 /* AppConfig.swift */; };
->>>>>>> 255b8b62
 		C775F5F121397FF70092D09A /* SecurityInterface.framework in Frameworks */ = {isa = PBXBuildFile; fileRef = C775F5F021397FF70092D09A /* SecurityInterface.framework */; };
 		C775F5F2213980010092D09A /* SecurityInterface.framework in Frameworks */ = {isa = PBXBuildFile; fileRef = C775F5F021397FF70092D09A /* SecurityInterface.framework */; };
 		C77EF61320876B5A0097DEB2 /* String+Random.swift in Sources */ = {isa = PBXBuildFile; fileRef = C77EF61220876B5A0097DEB2 /* String+Random.swift */; };
@@ -334,13 +331,10 @@
 		C766150D2125B4F2002A8E4D /* Debug.swift */ = {isa = PBXFileReference; lastKnownFileType = sourcecode.swift; name = Debug.swift; path = eduVPN/Debug.swift; sourceTree = SOURCE_ROOT; };
 		C766FB86212D6AF000306271 /* eduVPNAssets.xcassets */ = {isa = PBXFileReference; lastKnownFileType = folder.assetcatalog; path = eduVPNAssets.xcassets; sourceTree = "<group>"; };
 		C766FB88212D6AF900306271 /* LetsConnectAssets.xcassets */ = {isa = PBXFileReference; lastKnownFileType = folder.assetcatalog; path = LetsConnectAssets.xcassets; sourceTree = "<group>"; };
-<<<<<<< HEAD
 		C774BD0121469C51003FF7C8 /* EnterCredentialsViewController.swift */ = {isa = PBXFileReference; lastKnownFileType = sourcecode.swift; path = EnterCredentialsViewController.swift; sourceTree = "<group>"; };
-=======
 		C774BCF821465EB2003FF7C8 /* AppConfigType.swift */ = {isa = PBXFileReference; lastKnownFileType = sourcecode.swift; name = AppConfigType.swift; path = eduVPN/AppConfigType.swift; sourceTree = SOURCE_ROOT; };
 		C774BCFD21466BAD003FF7C8 /* AppConfig.swift */ = {isa = PBXFileReference; lastKnownFileType = sourcecode.swift; name = AppConfig.swift; path = eduVPN/Targets/eduVPN/AppConfig.swift; sourceTree = SOURCE_ROOT; };
 		C774BCFF21466BB8003FF7C8 /* AppConfig.swift */ = {isa = PBXFileReference; lastKnownFileType = sourcecode.swift; name = AppConfig.swift; path = eduVPN/Targets/LetsConnect/AppConfig.swift; sourceTree = SOURCE_ROOT; };
->>>>>>> 255b8b62
 		C775F5F021397FF70092D09A /* SecurityInterface.framework */ = {isa = PBXFileReference; lastKnownFileType = wrapper.framework; name = SecurityInterface.framework; path = System/Library/Frameworks/SecurityInterface.framework; sourceTree = SDKROOT; };
 		C77EF61220876B5A0097DEB2 /* String+Random.swift */ = {isa = PBXFileReference; lastKnownFileType = sourcecode.swift; path = "String+Random.swift"; sourceTree = "<group>"; };
 		C78250A51FC7291000B33892 /* Message.swift */ = {isa = PBXFileReference; lastKnownFileType = sourcecode.swift; name = Message.swift; path = eduVPN/Message.swift; sourceTree = SOURCE_ROOT; };
