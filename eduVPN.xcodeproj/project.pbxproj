// !$*UTF8*$!
{
	archiveVersion = 1;
	classes = {
	};
	objectVersion = 46;
	objects = {

/* Begin PBXBuildFile section */
		C711B16F1F4D864600E1C076 /* DurationTransformer.swift in Sources */ = {isa = PBXBuildFile; fileRef = C711B16E1F4D864600E1C076 /* DurationTransformer.swift */; };
		C71847C01F0E49F100296C61 /* HelperService.swift in Sources */ = {isa = PBXBuildFile; fileRef = C71847BF1F0E49F100296C61 /* HelperService.swift */; };
		C71847C21F0E4A1B00296C61 /* ProviderService.swift in Sources */ = {isa = PBXBuildFile; fileRef = C71847C11F0E4A1B00296C61 /* ProviderService.swift */; };
		C71847C41F0E4A4A00296C61 /* AuthenticationService.swift in Sources */ = {isa = PBXBuildFile; fileRef = C71847C31F0E4A4A00296C61 /* AuthenticationService.swift */; };
		C71847C61F0E5AC600296C61 /* ConfigurationService.swift in Sources */ = {isa = PBXBuildFile; fileRef = C71847C51F0E5AC600296C61 /* ConfigurationService.swift */; };
		C71847C81F0E5E2800296C61 /* ChooseConnectionTypeViewController.swift in Sources */ = {isa = PBXBuildFile; fileRef = C71847C71F0E5E2800296C61 /* ChooseConnectionTypeViewController.swift */; };
		C71847CC1F0E7C7700296C61 /* Kingfisher.framework.dSYM in CopyFiles */ = {isa = PBXBuildFile; fileRef = C71847CB1F0E7C7700296C61 /* Kingfisher.framework.dSYM */; };
		C71847CF1F0E7EAF00296C61 /* Kingfisher.framework in Embed Frameworks */ = {isa = PBXBuildFile; fileRef = C71847CD1F0E7EAF00296C61 /* Kingfisher.framework */; settings = {ATTRIBUTES = (CodeSignOnCopy, RemoveHeadersOnCopy, ); }; };
		C71912561F3C6942005409E0 /* PreferencesViewController.swift in Sources */ = {isa = PBXBuildFile; fileRef = C71912551F3C6942005409E0 /* PreferencesViewController.swift */; };
		C71912581F3C8486005409E0 /* Defaults.plist in Resources */ = {isa = PBXBuildFile; fileRef = C71912571F3C8486005409E0 /* Defaults.plist */; };
		C72A557A1F0D9FF2001DCA24 /* AppAuth.framework in Frameworks */ = {isa = PBXBuildFile; fileRef = C72A55791F0D9FF2001DCA24 /* AppAuth.framework */; };
		C72A557B1F0D9FF2001DCA24 /* AppAuth.framework in Embed Frameworks */ = {isa = PBXBuildFile; fileRef = C72A55791F0D9FF2001DCA24 /* AppAuth.framework */; settings = {ATTRIBUTES = (CodeSignOnCopy, RemoveHeadersOnCopy, ); }; };
		C72A557F1F0DA01C001DCA24 /* AppAuth.framework.dSYM in CopyFiles */ = {isa = PBXBuildFile; fileRef = C72A557E1F0DA01C001DCA24 /* AppAuth.framework.dSYM */; };
		C72AD6F61F0A692F006DBDA5 /* main.m in Sources */ = {isa = PBXBuildFile; fileRef = C72AD6F51F0A692F006DBDA5 /* main.m */; };
		C72AD6FD1F0A69BF006DBDA5 /* OpenVPNHelper.m in Sources */ = {isa = PBXBuildFile; fileRef = C72AD6FC1F0A69BF006DBDA5 /* OpenVPNHelper.m */; };
		C72AD7021F0A6AE9006DBDA5 /* Foundation.framework in Frameworks */ = {isa = PBXBuildFile; fileRef = C72AD7011F0A6AE9006DBDA5 /* Foundation.framework */; };
		C72AD7041F0A6AEE006DBDA5 /* Security.framework in Frameworks */ = {isa = PBXBuildFile; fileRef = C72AD7031F0A6AEE006DBDA5 /* Security.framework */; };
		C732CEA51F0F720800698F28 /* ChooseProfileViewController.swift in Sources */ = {isa = PBXBuildFile; fileRef = C732CEA31F0F720800698F28 /* ChooseProfileViewController.swift */; };
		C732CEA81F0F7B7600698F28 /* String+URL.swift in Sources */ = {isa = PBXBuildFile; fileRef = C732CEA71F0F7B7600698F28 /* String+URL.swift */; };
		C741F43D1FC6DE9000B1EB83 /* Sparkle.framework.dSYM in Resources */ = {isa = PBXBuildFile; fileRef = C741F43B1FC6DE9000B1EB83 /* Sparkle.framework.dSYM */; };
		C741F43E1FC6DE9000B1EB83 /* Sparkle.framework in Frameworks */ = {isa = PBXBuildFile; fileRef = C741F43C1FC6DE9000B1EB83 /* Sparkle.framework */; };
		C741F4401FC6DEED00B1EB83 /* Sparkle.framework in Embed Frameworks */ = {isa = PBXBuildFile; fileRef = C741F43C1FC6DE9000B1EB83 /* Sparkle.framework */; settings = {ATTRIBUTES = (CodeSignOnCopy, RemoveHeadersOnCopy, ); }; };
		C741F4421FC6E2D400B1EB83 /* dsa_pub.pem in Resources */ = {isa = PBXBuildFile; fileRef = C741F4411FC6E2D400B1EB83 /* dsa_pub.pem */; };
		C74487061F194FAB0072B472 /* Sodium.framework in Frameworks */ = {isa = PBXBuildFile; fileRef = C74487051F194FAB0072B472 /* Sodium.framework */; };
		C74487071F194FAB0072B472 /* Sodium.framework in Embed Frameworks */ = {isa = PBXBuildFile; fileRef = C74487051F194FAB0072B472 /* Sodium.framework */; settings = {ATTRIBUTES = (CodeSignOnCopy, RemoveHeadersOnCopy, ); }; };
		C74487091F194FBA0072B472 /* Sodium.framework.dSYM in CopyFiles */ = {isa = PBXBuildFile; fileRef = C74487081F194FBA0072B472 /* Sodium.framework.dSYM */; };
		C75527DC1F3B55B700076078 /* MainViewController.swift in Sources */ = {isa = PBXBuildFile; fileRef = C75527DB1F3B55B700076078 /* MainViewController.swift */; };
		C75527E51F3C531B00076078 /* AppDelegate.m in Sources */ = {isa = PBXBuildFile; fileRef = C75527E41F3C531B00076078 /* AppDelegate.m */; };
		C75527E81F3C531B00076078 /* main.m in Sources */ = {isa = PBXBuildFile; fileRef = C75527E71F3C531B00076078 /* main.m */; };
		C75527ED1F3C531B00076078 /* Assets.xcassets in Resources */ = {isa = PBXBuildFile; fileRef = C75527EC1F3C531B00076078 /* Assets.xcassets */; };
		C75527F01F3C531B00076078 /* Main.storyboard in Resources */ = {isa = PBXBuildFile; fileRef = C75527EE1F3C531B00076078 /* Main.storyboard */; };
		C75527F61F3C545800076078 /* LoginItemHelper.app in CopyFiles */ = {isa = PBXBuildFile; fileRef = C75527E11F3C531B00076078 /* LoginItemHelper.app */; settings = {ATTRIBUTES = (RemoveHeadersOnCopy, ); }; };
		C75527FA1F3C55F100076078 /* PreferencesService.swift in Sources */ = {isa = PBXBuildFile; fileRef = C75527F91F3C55F100076078 /* PreferencesService.swift */; };
		C7610D441F3AFBF400D6C063 /* Statistics.m in Sources */ = {isa = PBXBuildFile; fileRef = C7610D431F3AFBF400D6C063 /* Statistics.m */; };
		C7610D451F3AFBF400D6C063 /* Statistics.m in Sources */ = {isa = PBXBuildFile; fileRef = C7610D431F3AFBF400D6C063 /* Statistics.m */; };
		C761DF071FE4002A009F0154 /* Enter2FAViewController.swift in Sources */ = {isa = PBXBuildFile; fileRef = C761DF061FE4002A009F0154 /* Enter2FAViewController.swift */; };
		C761E2DE2080B07B00A98B90 /* Reachability.framework in Frameworks */ = {isa = PBXBuildFile; fileRef = C761E2DD2080B07B00A98B90 /* Reachability.framework */; };
		C761E2E02080B08200A98B90 /* Reachability.framework.dSYM in Resources */ = {isa = PBXBuildFile; fileRef = C761E2DF2080B08200A98B90 /* Reachability.framework.dSYM */; };
		C761E2E12080B08C00A98B90 /* Reachability.framework in Frameworks */ = {isa = PBXBuildFile; fileRef = C761E2DD2080B07B00A98B90 /* Reachability.framework */; };
		C761E2E22080B08C00A98B90 /* Reachability.framework in Embed Frameworks */ = {isa = PBXBuildFile; fileRef = C761E2DD2080B07B00A98B90 /* Reachability.framework */; settings = {ATTRIBUTES = (CodeSignOnCopy, RemoveHeadersOnCopy, ); }; };
		C765819B1F063BC9003DEC92 /* ServiceContainer.swift in Sources */ = {isa = PBXBuildFile; fileRef = C765819A1F063BC9003DEC92 /* ServiceContainer.swift */; };
		C765819D1F063C47003DEC92 /* ConnectionService.swift in Sources */ = {isa = PBXBuildFile; fileRef = C765819C1F063C47003DEC92 /* ConnectionService.swift */; };
		C77EF61320876B5A0097DEB2 /* String+Random.swift in Sources */ = {isa = PBXBuildFile; fileRef = C77EF61220876B5A0097DEB2 /* String+Random.swift */; };
		C78250A61FC7291000B33892 /* Message.swift in Sources */ = {isa = PBXBuildFile; fileRef = C78250A51FC7291000B33892 /* Message.swift */; };
		C79265C32080F340005E86E7 /* Main.storyboard in Resources */ = {isa = PBXBuildFile; fileRef = C7BEF5CE1F03E0D80038605E /* Main.storyboard */; };
		C795BAA220616C9300304431 /* AppDelegate.swift in Sources */ = {isa = PBXBuildFile; fileRef = C7BEF5C81F03E0D80038605E /* AppDelegate.swift */; };
		C7A4E1221FACD09C00B21262 /* EnterProviderURLViewController.swift in Sources */ = {isa = PBXBuildFile; fileRef = C7A4E1211FACD09C00B21262 /* EnterProviderURLViewController.swift */; };
		C7AA7FBF1FE4989000845D62 /* ConnectionViewController.swift in Sources */ = {isa = PBXBuildFile; fileRef = C7BEF5DF1F03F4220038605E /* ConnectionViewController.swift */; };
		C7BEF5CD1F03E0D80038605E /* Assets.xcassets in Resources */ = {isa = PBXBuildFile; fileRef = C7BEF5CC1F03E0D80038605E /* Assets.xcassets */; };
		C7BEF5D81F03E4B50038605E /* ChooseProviderViewController.swift in Sources */ = {isa = PBXBuildFile; fileRef = C7BEF5D71F03E4B50038605E /* ChooseProviderViewController.swift */; };
		C7BEF5DA1F03E4FD0038605E /* Provider.swift in Sources */ = {isa = PBXBuildFile; fileRef = C7BEF5D91F03E4FD0038605E /* Provider.swift */; };
		C7BEF5DC1F03F2CA0038605E /* MainWindowController.swift in Sources */ = {isa = PBXBuildFile; fileRef = C7BEF5DB1F03F2CA0038605E /* MainWindowController.swift */; };
		C7BEF5DE1F03F4020038605E /* AuthenticatingViewController.swift in Sources */ = {isa = PBXBuildFile; fileRef = C7BEF5DD1F03F4020038605E /* AuthenticatingViewController.swift */; };
<<<<<<< HEAD
		C7C494DA208484120056D5E4 /* EnterProviderURLViewController.swift in Sources */ = {isa = PBXBuildFile; fileRef = C7A4E1211FACD09C00B21262 /* EnterProviderURLViewController.swift */; };
		C7C494DB208484120056D5E4 /* String+URL.swift in Sources */ = {isa = PBXBuildFile; fileRef = C732CEA71F0F7B7600698F28 /* String+URL.swift */; };
		C7C494DC208484120056D5E4 /* Provider.swift in Sources */ = {isa = PBXBuildFile; fileRef = C7BEF5D91F03E4FD0038605E /* Provider.swift */; };
		C7C494DD208484120056D5E4 /* HelperService.swift in Sources */ = {isa = PBXBuildFile; fileRef = C71847BF1F0E49F100296C61 /* HelperService.swift */; };
		C7C494DE208484120056D5E4 /* ProviderService.swift in Sources */ = {isa = PBXBuildFile; fileRef = C71847C11F0E4A1B00296C61 /* ProviderService.swift */; };
		C7C494DF208484120056D5E4 /* AuthenticationService.swift in Sources */ = {isa = PBXBuildFile; fileRef = C71847C31F0E4A4A00296C61 /* AuthenticationService.swift */; };
		C7C494E0208484120056D5E4 /* DurationTransformer.swift in Sources */ = {isa = PBXBuildFile; fileRef = C711B16E1F4D864600E1C076 /* DurationTransformer.swift */; };
		C7C494E1208484120056D5E4 /* ChooseProviderViewController.swift in Sources */ = {isa = PBXBuildFile; fileRef = C7BEF5D71F03E4B50038605E /* ChooseProviderViewController.swift */; };
		C7C494E2208484120056D5E4 /* Either.swift in Sources */ = {isa = PBXBuildFile; fileRef = C7FA902D1F0BD1A60037FF88 /* Either.swift */; };
		C7C494E3208484120056D5E4 /* ChooseProfileViewController.swift in Sources */ = {isa = PBXBuildFile; fileRef = C732CEA31F0F720800698F28 /* ChooseProfileViewController.swift */; };
		C7C494E4208484120056D5E4 /* ChooseConnectionTypeViewController.swift in Sources */ = {isa = PBXBuildFile; fileRef = C71847C71F0E5E2800296C61 /* ChooseConnectionTypeViewController.swift */; };
		C7C494E5208484120056D5E4 /* Statistics.m in Sources */ = {isa = PBXBuildFile; fileRef = C7610D431F3AFBF400D6C063 /* Statistics.m */; };
		C7C494E6208484120056D5E4 /* PreferencesService.swift in Sources */ = {isa = PBXBuildFile; fileRef = C75527F91F3C55F100076078 /* PreferencesService.swift */; };
		C7C494E7208484120056D5E4 /* AppDelegate.swift in Sources */ = {isa = PBXBuildFile; fileRef = C7BEF5C81F03E0D80038605E /* AppDelegate.swift */; };
		C7C494E8208484120056D5E4 /* ConnectionService.swift in Sources */ = {isa = PBXBuildFile; fileRef = C765819C1F063C47003DEC92 /* ConnectionService.swift */; };
		C7C494E9208484120056D5E4 /* ConfigurationService.swift in Sources */ = {isa = PBXBuildFile; fileRef = C71847C51F0E5AC600296C61 /* ConfigurationService.swift */; };
		C7C494EA208484120056D5E4 /* PreferencesViewController.swift in Sources */ = {isa = PBXBuildFile; fileRef = C71912551F3C6942005409E0 /* PreferencesViewController.swift */; };
		C7C494EB208484120056D5E4 /* ConnectionViewController.swift in Sources */ = {isa = PBXBuildFile; fileRef = C7BEF5DF1F03F4220038605E /* ConnectionViewController.swift */; };
		C7C494EC208484120056D5E4 /* ServiceContainer.swift in Sources */ = {isa = PBXBuildFile; fileRef = C765819A1F063BC9003DEC92 /* ServiceContainer.swift */; };
		C7C494ED208484120056D5E4 /* MainViewController.swift in Sources */ = {isa = PBXBuildFile; fileRef = C75527DB1F3B55B700076078 /* MainViewController.swift */; };
		C7C494EE208484120056D5E4 /* ProvidersViewController.swift in Sources */ = {isa = PBXBuildFile; fileRef = C7F345161F955473002120B9 /* ProvidersViewController.swift */; };
		C7C494EF208484120056D5E4 /* Message.swift in Sources */ = {isa = PBXBuildFile; fileRef = C78250A51FC7291000B33892 /* Message.swift */; };
		C7C494F0208484120056D5E4 /* Enter2FAViewController.swift in Sources */ = {isa = PBXBuildFile; fileRef = C761DF061FE4002A009F0154 /* Enter2FAViewController.swift */; };
		C7C494F1208484120056D5E4 /* AuthenticatingViewController.swift in Sources */ = {isa = PBXBuildFile; fileRef = C7BEF5DD1F03F4020038605E /* AuthenticatingViewController.swift */; };
		C7C494F2208484120056D5E4 /* MainWindowController.swift in Sources */ = {isa = PBXBuildFile; fileRef = C7BEF5DB1F03F2CA0038605E /* MainWindowController.swift */; };
		C7C494F4208484120056D5E4 /* AppAuth.framework in Frameworks */ = {isa = PBXBuildFile; fileRef = C72A55791F0D9FF2001DCA24 /* AppAuth.framework */; };
		C7C494F5208484120056D5E4 /* Sparkle.framework in Frameworks */ = {isa = PBXBuildFile; fileRef = C741F43C1FC6DE9000B1EB83 /* Sparkle.framework */; };
		C7C494F6208484120056D5E4 /* ServiceManagement.framework in Frameworks */ = {isa = PBXBuildFile; fileRef = C7D15FD31F0D166800719F38 /* ServiceManagement.framework */; };
		C7C494F7208484120056D5E4 /* Reachability.framework in Frameworks */ = {isa = PBXBuildFile; fileRef = C761E2DD2080B07B00A98B90 /* Reachability.framework */; };
		C7C494F8208484120056D5E4 /* Security.framework in Frameworks */ = {isa = PBXBuildFile; fileRef = C72AD7031F0A6AEE006DBDA5 /* Security.framework */; };
		C7C494F9208484120056D5E4 /* Cocoa.framework in Frameworks */ = {isa = PBXBuildFile; fileRef = C7D15FD01F0D165900719F38 /* Cocoa.framework */; };
		C7C494FA208484120056D5E4 /* Sodium.framework in Frameworks */ = {isa = PBXBuildFile; fileRef = C74487051F194FAB0072B472 /* Sodium.framework */; };
		C7C494FB208484120056D5E4 /* Reachability.framework in Frameworks */ = {isa = PBXBuildFile; fileRef = C761E2DD2080B07B00A98B90 /* Reachability.framework */; };
		C7C494FD208484120056D5E4 /* Main.storyboard in Resources */ = {isa = PBXBuildFile; fileRef = C7BEF5CE1F03E0D80038605E /* Main.storyboard */; };
		C7C494FE208484120056D5E4 /* Defaults.plist in Resources */ = {isa = PBXBuildFile; fileRef = C71912571F3C8486005409E0 /* Defaults.plist */; };
		C7C494FF208484120056D5E4 /* dsa_pub.pem in Resources */ = {isa = PBXBuildFile; fileRef = C741F4411FC6E2D400B1EB83 /* dsa_pub.pem */; };
		C7C49500208484120056D5E4 /* Assets.xcassets in Resources */ = {isa = PBXBuildFile; fileRef = C7BEF5CC1F03E0D80038605E /* Assets.xcassets */; };
		C7C49501208484120056D5E4 /* Sparkle.framework.dSYM in Resources */ = {isa = PBXBuildFile; fileRef = C741F43B1FC6DE9000B1EB83 /* Sparkle.framework.dSYM */; };
		C7C49502208484120056D5E4 /* openvpn-2.4.4-openssl-1.0.2o in Resources */ = {isa = PBXBuildFile; fileRef = C7FA902B1F0BC83E0037FF88 /* openvpn-2.4.4-openssl-1.0.2o */; };
		C7C49503208484120056D5E4 /* Reachability.framework.dSYM in Resources */ = {isa = PBXBuildFile; fileRef = C761E2DF2080B08200A98B90 /* Reachability.framework.dSYM */; };
		C7C49505208484120056D5E4 /* org.eduvpn.app.openvpnhelper in CopyFiles */ = {isa = PBXBuildFile; fileRef = C72AD6F31F0A692F006DBDA5 /* org.eduvpn.app.openvpnhelper */; };
		C7C49507208484120056D5E4 /* LoginItemHelper.app in CopyFiles */ = {isa = PBXBuildFile; fileRef = C75527E11F3C531B00076078 /* LoginItemHelper.app */; settings = {ATTRIBUTES = (RemoveHeadersOnCopy, ); }; };
		C7C49509208484120056D5E4 /* Kingfisher.framework in Embed Frameworks */ = {isa = PBXBuildFile; fileRef = C71847CD1F0E7EAF00296C61 /* Kingfisher.framework */; settings = {ATTRIBUTES = (CodeSignOnCopy, RemoveHeadersOnCopy, ); }; };
		C7C4950A208484120056D5E4 /* Sodium.framework in Embed Frameworks */ = {isa = PBXBuildFile; fileRef = C74487051F194FAB0072B472 /* Sodium.framework */; settings = {ATTRIBUTES = (CodeSignOnCopy, RemoveHeadersOnCopy, ); }; };
		C7C4950B208484120056D5E4 /* Reachability.framework in Embed Frameworks */ = {isa = PBXBuildFile; fileRef = C761E2DD2080B07B00A98B90 /* Reachability.framework */; settings = {ATTRIBUTES = (CodeSignOnCopy, RemoveHeadersOnCopy, ); }; };
		C7C4950C208484120056D5E4 /* AppAuth.framework in Embed Frameworks */ = {isa = PBXBuildFile; fileRef = C72A55791F0D9FF2001DCA24 /* AppAuth.framework */; settings = {ATTRIBUTES = (CodeSignOnCopy, RemoveHeadersOnCopy, ); }; };
		C7C4950D208484120056D5E4 /* Sparkle.framework in Embed Frameworks */ = {isa = PBXBuildFile; fileRef = C741F43C1FC6DE9000B1EB83 /* Sparkle.framework */; settings = {ATTRIBUTES = (CodeSignOnCopy, RemoveHeadersOnCopy, ); }; };
		C7C4950F208484120056D5E4 /* AppAuth.framework.dSYM in CopyFiles */ = {isa = PBXBuildFile; fileRef = C72A557E1F0DA01C001DCA24 /* AppAuth.framework.dSYM */; };
		C7C49510208484120056D5E4 /* Kingfisher.framework.dSYM in CopyFiles */ = {isa = PBXBuildFile; fileRef = C71847CB1F0E7C7700296C61 /* Kingfisher.framework.dSYM */; };
		C7C49511208484120056D5E4 /* Sodium.framework.dSYM in CopyFiles */ = {isa = PBXBuildFile; fileRef = C74487081F194FBA0072B472 /* Sodium.framework.dSYM */; };
=======
		C7C4951820849DF20056D5E4 /* User.swift in Sources */ = {isa = PBXBuildFile; fileRef = C7C4951720849DF20056D5E4 /* User.swift */; };
		C7C4951F2084BE600056D5E4 /* Enroll2FAViewController.swift in Sources */ = {isa = PBXBuildFile; fileRef = C7C4951E2084BE600056D5E4 /* Enroll2FAViewController.swift */; };
		C7C495212084DE230056D5E4 /* TwoFactorService.swift in Sources */ = {isa = PBXBuildFile; fileRef = C7C495202084DE230056D5E4 /* TwoFactorService.swift */; };
>>>>>>> cdcf5c3e
		C7D15FD11F0D165900719F38 /* Cocoa.framework in Frameworks */ = {isa = PBXBuildFile; fileRef = C7D15FD01F0D165900719F38 /* Cocoa.framework */; };
		C7D15FD21F0D166100719F38 /* Security.framework in Frameworks */ = {isa = PBXBuildFile; fileRef = C72AD7031F0A6AEE006DBDA5 /* Security.framework */; };
		C7D15FD41F0D166800719F38 /* ServiceManagement.framework in Frameworks */ = {isa = PBXBuildFile; fileRef = C7D15FD31F0D166800719F38 /* ServiceManagement.framework */; };
		C7D15FD51F0D183600719F38 /* org.eduvpn.app.openvpnhelper in CopyFiles */ = {isa = PBXBuildFile; fileRef = C72AD6F31F0A692F006DBDA5 /* org.eduvpn.app.openvpnhelper */; };
		C7F345171F955473002120B9 /* ProvidersViewController.swift in Sources */ = {isa = PBXBuildFile; fileRef = C7F345161F955473002120B9 /* ProvidersViewController.swift */; };
		C7FA902C1F0BC83E0037FF88 /* openvpn-2.4.4-openssl-1.0.2o in Resources */ = {isa = PBXBuildFile; fileRef = C7FA902B1F0BC83E0037FF88 /* openvpn-2.4.4-openssl-1.0.2o */; };
		C7FA902E1F0BD1A60037FF88 /* Either.swift in Sources */ = {isa = PBXBuildFile; fileRef = C7FA902D1F0BD1A60037FF88 /* Either.swift */; };
/* End PBXBuildFile section */

/* Begin PBXContainerItemProxy section */
		C72AD70A1F0A7848006DBDA5 /* PBXContainerItemProxy */ = {
			isa = PBXContainerItemProxy;
			containerPortal = C7BEF5BD1F03E0D70038605E /* Project object */;
			proxyType = 1;
			remoteGlobalIDString = C72AD6F21F0A692F006DBDA5;
			remoteInfo = com.egeniq.projects.eduvpn.openvpnhelper;
		};
		C75527F71F3C546900076078 /* PBXContainerItemProxy */ = {
			isa = PBXContainerItemProxy;
			containerPortal = C7BEF5BD1F03E0D70038605E /* Project object */;
			proxyType = 1;
			remoteGlobalIDString = C75527E01F3C531B00076078;
			remoteInfo = LoginItemHelper;
		};
		C7C494D4208484120056D5E4 /* PBXContainerItemProxy */ = {
			isa = PBXContainerItemProxy;
			containerPortal = C7BEF5BD1F03E0D70038605E /* Project object */;
			proxyType = 1;
			remoteGlobalIDString = C75527E01F3C531B00076078;
			remoteInfo = LoginItemHelper;
		};
		C7C494D6208484120056D5E4 /* PBXContainerItemProxy */ = {
			isa = PBXContainerItemProxy;
			containerPortal = C7BEF5BD1F03E0D70038605E /* Project object */;
			proxyType = 1;
			remoteGlobalIDString = C72AD6F21F0A692F006DBDA5;
			remoteInfo = com.egeniq.projects.eduvpn.openvpnhelper;
		};
/* End PBXContainerItemProxy section */

/* Begin PBXCopyFilesBuildPhase section */
		C72A557C1F0D9FF2001DCA24 /* Embed Frameworks */ = {
			isa = PBXCopyFilesBuildPhase;
			buildActionMask = 2147483647;
			dstPath = "";
			dstSubfolderSpec = 10;
			files = (
				C71847CF1F0E7EAF00296C61 /* Kingfisher.framework in Embed Frameworks */,
				C74487071F194FAB0072B472 /* Sodium.framework in Embed Frameworks */,
				C761E2E22080B08C00A98B90 /* Reachability.framework in Embed Frameworks */,
				C72A557B1F0D9FF2001DCA24 /* AppAuth.framework in Embed Frameworks */,
				C741F4401FC6DEED00B1EB83 /* Sparkle.framework in Embed Frameworks */,
			);
			name = "Embed Frameworks";
			runOnlyForDeploymentPostprocessing = 0;
		};
		C72A557D1F0DA005001DCA24 /* CopyFiles */ = {
			isa = PBXCopyFilesBuildPhase;
			buildActionMask = 2147483647;
			dstPath = "";
			dstSubfolderSpec = 16;
			files = (
				C72A557F1F0DA01C001DCA24 /* AppAuth.framework.dSYM in CopyFiles */,
				C71847CC1F0E7C7700296C61 /* Kingfisher.framework.dSYM in CopyFiles */,
				C74487091F194FBA0072B472 /* Sodium.framework.dSYM in CopyFiles */,
			);
			runOnlyForDeploymentPostprocessing = 0;
		};
		C72AD6ED1F0A6641006DBDA5 /* CopyFiles */ = {
			isa = PBXCopyFilesBuildPhase;
			buildActionMask = 2147483647;
			dstPath = Contents/Library/LaunchServices;
			dstSubfolderSpec = 1;
			files = (
				C7D15FD51F0D183600719F38 /* org.eduvpn.app.openvpnhelper in CopyFiles */,
			);
			runOnlyForDeploymentPostprocessing = 0;
		};
		C75527F51F3C543600076078 /* CopyFiles */ = {
			isa = PBXCopyFilesBuildPhase;
			buildActionMask = 2147483647;
			dstPath = Contents/Library/LoginItems;
			dstSubfolderSpec = 1;
			files = (
				C75527F61F3C545800076078 /* LoginItemHelper.app in CopyFiles */,
			);
			runOnlyForDeploymentPostprocessing = 0;
		};
		C7C49504208484120056D5E4 /* CopyFiles */ = {
			isa = PBXCopyFilesBuildPhase;
			buildActionMask = 2147483647;
			dstPath = Contents/Library/LaunchServices;
			dstSubfolderSpec = 1;
			files = (
				C7C49505208484120056D5E4 /* org.eduvpn.app.openvpnhelper in CopyFiles */,
			);
			runOnlyForDeploymentPostprocessing = 0;
		};
		C7C49506208484120056D5E4 /* CopyFiles */ = {
			isa = PBXCopyFilesBuildPhase;
			buildActionMask = 2147483647;
			dstPath = Contents/Library/LoginItems;
			dstSubfolderSpec = 1;
			files = (
				C7C49507208484120056D5E4 /* LoginItemHelper.app in CopyFiles */,
			);
			runOnlyForDeploymentPostprocessing = 0;
		};
		C7C49508208484120056D5E4 /* Embed Frameworks */ = {
			isa = PBXCopyFilesBuildPhase;
			buildActionMask = 2147483647;
			dstPath = "";
			dstSubfolderSpec = 10;
			files = (
				C7C49509208484120056D5E4 /* Kingfisher.framework in Embed Frameworks */,
				C7C4950A208484120056D5E4 /* Sodium.framework in Embed Frameworks */,
				C7C4950B208484120056D5E4 /* Reachability.framework in Embed Frameworks */,
				C7C4950C208484120056D5E4 /* AppAuth.framework in Embed Frameworks */,
				C7C4950D208484120056D5E4 /* Sparkle.framework in Embed Frameworks */,
			);
			name = "Embed Frameworks";
			runOnlyForDeploymentPostprocessing = 0;
		};
		C7C4950E208484120056D5E4 /* CopyFiles */ = {
			isa = PBXCopyFilesBuildPhase;
			buildActionMask = 2147483647;
			dstPath = "";
			dstSubfolderSpec = 16;
			files = (
				C7C4950F208484120056D5E4 /* AppAuth.framework.dSYM in CopyFiles */,
				C7C49510208484120056D5E4 /* Kingfisher.framework.dSYM in CopyFiles */,
				C7C49511208484120056D5E4 /* Sodium.framework.dSYM in CopyFiles */,
			);
			runOnlyForDeploymentPostprocessing = 0;
		};
/* End PBXCopyFilesBuildPhase section */

/* Begin PBXFileReference section */
		C711B16E1F4D864600E1C076 /* DurationTransformer.swift */ = {isa = PBXFileReference; fileEncoding = 4; lastKnownFileType = sourcecode.swift; name = DurationTransformer.swift; path = eduVPN/DurationTransformer.swift; sourceTree = SOURCE_ROOT; };
		C71847BF1F0E49F100296C61 /* HelperService.swift */ = {isa = PBXFileReference; fileEncoding = 4; lastKnownFileType = sourcecode.swift; path = HelperService.swift; sourceTree = "<group>"; };
		C71847C11F0E4A1B00296C61 /* ProviderService.swift */ = {isa = PBXFileReference; fileEncoding = 4; lastKnownFileType = sourcecode.swift; path = ProviderService.swift; sourceTree = "<group>"; };
		C71847C31F0E4A4A00296C61 /* AuthenticationService.swift */ = {isa = PBXFileReference; fileEncoding = 4; lastKnownFileType = sourcecode.swift; path = AuthenticationService.swift; sourceTree = "<group>"; };
		C71847C51F0E5AC600296C61 /* ConfigurationService.swift */ = {isa = PBXFileReference; fileEncoding = 4; lastKnownFileType = sourcecode.swift; path = ConfigurationService.swift; sourceTree = "<group>"; };
		C71847C71F0E5E2800296C61 /* ChooseConnectionTypeViewController.swift */ = {isa = PBXFileReference; fileEncoding = 4; lastKnownFileType = sourcecode.swift; path = ChooseConnectionTypeViewController.swift; sourceTree = "<group>"; };
		C71847CB1F0E7C7700296C61 /* Kingfisher.framework.dSYM */ = {isa = PBXFileReference; lastKnownFileType = wrapper.dsym; name = Kingfisher.framework.dSYM; path = Carthage/Build/Mac/Kingfisher.framework.dSYM; sourceTree = "<group>"; };
		C71847CD1F0E7EAF00296C61 /* Kingfisher.framework */ = {isa = PBXFileReference; lastKnownFileType = wrapper.framework; name = Kingfisher.framework; path = Carthage/Build/Mac/Kingfisher.framework; sourceTree = "<group>"; };
		C71912551F3C6942005409E0 /* PreferencesViewController.swift */ = {isa = PBXFileReference; fileEncoding = 4; lastKnownFileType = sourcecode.swift; path = PreferencesViewController.swift; sourceTree = "<group>"; };
		C71912571F3C8486005409E0 /* Defaults.plist */ = {isa = PBXFileReference; fileEncoding = 4; lastKnownFileType = text.plist.xml; path = Defaults.plist; sourceTree = "<group>"; };
		C72A55791F0D9FF2001DCA24 /* AppAuth.framework */ = {isa = PBXFileReference; lastKnownFileType = wrapper.framework; name = AppAuth.framework; path = Carthage/Build/Mac/AppAuth.framework; sourceTree = "<group>"; };
		C72A557E1F0DA01C001DCA24 /* AppAuth.framework.dSYM */ = {isa = PBXFileReference; lastKnownFileType = wrapper.dsym; name = AppAuth.framework.dSYM; path = Carthage/Build/Mac/AppAuth.framework.dSYM; sourceTree = "<group>"; };
		C72AD6F31F0A692F006DBDA5 /* org.eduvpn.app.openvpnhelper */ = {isa = PBXFileReference; explicitFileType = "compiled.mach-o.executable"; includeInIndex = 0; path = org.eduvpn.app.openvpnhelper; sourceTree = BUILT_PRODUCTS_DIR; };
		C72AD6F51F0A692F006DBDA5 /* main.m */ = {isa = PBXFileReference; lastKnownFileType = sourcecode.c.objc; lineEnding = 0; path = main.m; sourceTree = "<group>"; xcLanguageSpecificationIdentifier = xcode.lang.objc; };
		C72AD6FB1F0A69BF006DBDA5 /* OpenVPNHelper.h */ = {isa = PBXFileReference; fileEncoding = 4; lastKnownFileType = sourcecode.c.h; lineEnding = 0; path = OpenVPNHelper.h; sourceTree = "<group>"; xcLanguageSpecificationIdentifier = xcode.lang.objcpp; };
		C72AD6FC1F0A69BF006DBDA5 /* OpenVPNHelper.m */ = {isa = PBXFileReference; fileEncoding = 4; lastKnownFileType = sourcecode.c.objc; path = OpenVPNHelper.m; sourceTree = "<group>"; };
		C72AD6FE1F0A6AB2006DBDA5 /* OpenVPNHelper-Info.plist */ = {isa = PBXFileReference; lastKnownFileType = text.plist.xml; path = "OpenVPNHelper-Info.plist"; sourceTree = "<group>"; };
		C72AD6FF1F0A6AB2006DBDA5 /* OpenVPNHelper-Launchd.plist */ = {isa = PBXFileReference; lastKnownFileType = text.plist.xml; path = "OpenVPNHelper-Launchd.plist"; sourceTree = "<group>"; };
		C72AD7011F0A6AE9006DBDA5 /* Foundation.framework */ = {isa = PBXFileReference; lastKnownFileType = wrapper.framework; name = Foundation.framework; path = System/Library/Frameworks/Foundation.framework; sourceTree = SDKROOT; };
		C72AD7031F0A6AEE006DBDA5 /* Security.framework */ = {isa = PBXFileReference; lastKnownFileType = wrapper.framework; name = Security.framework; path = System/Library/Frameworks/Security.framework; sourceTree = SDKROOT; };
		C72AD7051F0A6BFF006DBDA5 /* eduVPN-Bridging-Header.h */ = {isa = PBXFileReference; lastKnownFileType = sourcecode.c.h; path = "eduVPN-Bridging-Header.h"; sourceTree = "<group>"; };
		C732CEA31F0F720800698F28 /* ChooseProfileViewController.swift */ = {isa = PBXFileReference; fileEncoding = 4; lastKnownFileType = sourcecode.swift; path = ChooseProfileViewController.swift; sourceTree = "<group>"; };
		C732CEA71F0F7B7600698F28 /* String+URL.swift */ = {isa = PBXFileReference; fileEncoding = 4; lastKnownFileType = sourcecode.swift; path = "String+URL.swift"; sourceTree = "<group>"; };
		C741F43B1FC6DE9000B1EB83 /* Sparkle.framework.dSYM */ = {isa = PBXFileReference; lastKnownFileType = wrapper.dsym; name = Sparkle.framework.dSYM; path = Carthage/Build/Mac/Sparkle.framework.dSYM; sourceTree = "<group>"; };
		C741F43C1FC6DE9000B1EB83 /* Sparkle.framework */ = {isa = PBXFileReference; lastKnownFileType = wrapper.framework; name = Sparkle.framework; path = Carthage/Build/Mac/Sparkle.framework; sourceTree = "<group>"; };
		C741F4411FC6E2D400B1EB83 /* dsa_pub.pem */ = {isa = PBXFileReference; fileEncoding = 4; lastKnownFileType = text; path = dsa_pub.pem; sourceTree = "<group>"; };
		C74487051F194FAB0072B472 /* Sodium.framework */ = {isa = PBXFileReference; lastKnownFileType = wrapper.framework; name = Sodium.framework; path = Carthage/Build/Mac/Sodium.framework; sourceTree = "<group>"; };
		C74487081F194FBA0072B472 /* Sodium.framework.dSYM */ = {isa = PBXFileReference; lastKnownFileType = wrapper.dsym; name = Sodium.framework.dSYM; path = Carthage/Build/Mac/Sodium.framework.dSYM; sourceTree = "<group>"; };
		C75527DB1F3B55B700076078 /* MainViewController.swift */ = {isa = PBXFileReference; fileEncoding = 4; lastKnownFileType = sourcecode.swift; name = MainViewController.swift; path = eduVPN/MainViewController.swift; sourceTree = SOURCE_ROOT; };
		C75527E11F3C531B00076078 /* LoginItemHelper.app */ = {isa = PBXFileReference; explicitFileType = wrapper.application; includeInIndex = 0; path = LoginItemHelper.app; sourceTree = BUILT_PRODUCTS_DIR; };
		C75527E31F3C531B00076078 /* AppDelegate.h */ = {isa = PBXFileReference; lastKnownFileType = sourcecode.c.h; path = AppDelegate.h; sourceTree = "<group>"; };
		C75527E41F3C531B00076078 /* AppDelegate.m */ = {isa = PBXFileReference; lastKnownFileType = sourcecode.c.objc; path = AppDelegate.m; sourceTree = "<group>"; };
		C75527E71F3C531B00076078 /* main.m */ = {isa = PBXFileReference; lastKnownFileType = sourcecode.c.objc; path = main.m; sourceTree = "<group>"; };
		C75527EC1F3C531B00076078 /* Assets.xcassets */ = {isa = PBXFileReference; lastKnownFileType = folder.assetcatalog; path = Assets.xcassets; sourceTree = "<group>"; };
		C75527EF1F3C531B00076078 /* Base */ = {isa = PBXFileReference; lastKnownFileType = file.storyboard; name = Base; path = Base.lproj/Main.storyboard; sourceTree = "<group>"; };
		C75527F11F3C531B00076078 /* Info.plist */ = {isa = PBXFileReference; lastKnownFileType = text.plist.xml; path = Info.plist; sourceTree = "<group>"; };
		C75527F91F3C55F100076078 /* PreferencesService.swift */ = {isa = PBXFileReference; fileEncoding = 4; lastKnownFileType = sourcecode.swift; path = PreferencesService.swift; sourceTree = "<group>"; };
		C7610D421F3AFBF400D6C063 /* Statistics.h */ = {isa = PBXFileReference; fileEncoding = 4; lastKnownFileType = sourcecode.c.h; path = Statistics.h; sourceTree = "<group>"; };
		C7610D431F3AFBF400D6C063 /* Statistics.m */ = {isa = PBXFileReference; fileEncoding = 4; lastKnownFileType = sourcecode.c.objc; path = Statistics.m; sourceTree = "<group>"; };
		C761DF061FE4002A009F0154 /* Enter2FAViewController.swift */ = {isa = PBXFileReference; lastKnownFileType = sourcecode.swift; name = Enter2FAViewController.swift; path = eduVPN/Enter2FAViewController.swift; sourceTree = SOURCE_ROOT; };
		C761E2DD2080B07B00A98B90 /* Reachability.framework */ = {isa = PBXFileReference; lastKnownFileType = wrapper.framework; name = Reachability.framework; path = Carthage/Build/Mac/Reachability.framework; sourceTree = "<group>"; };
		C761E2DF2080B08200A98B90 /* Reachability.framework.dSYM */ = {isa = PBXFileReference; lastKnownFileType = wrapper.dsym; name = Reachability.framework.dSYM; path = Carthage/Build/Mac/Reachability.framework.dSYM; sourceTree = "<group>"; };
		C765819A1F063BC9003DEC92 /* ServiceContainer.swift */ = {isa = PBXFileReference; fileEncoding = 4; lastKnownFileType = sourcecode.swift; path = ServiceContainer.swift; sourceTree = "<group>"; };
		C765819C1F063C47003DEC92 /* ConnectionService.swift */ = {isa = PBXFileReference; fileEncoding = 4; lastKnownFileType = sourcecode.swift; lineEnding = 0; path = ConnectionService.swift; sourceTree = "<group>"; xcLanguageSpecificationIdentifier = xcode.lang.swift; };
		C77EF61220876B5A0097DEB2 /* String+Random.swift */ = {isa = PBXFileReference; lastKnownFileType = sourcecode.swift; path = "String+Random.swift"; sourceTree = "<group>"; };
		C78250A51FC7291000B33892 /* Message.swift */ = {isa = PBXFileReference; lastKnownFileType = sourcecode.swift; name = Message.swift; path = eduVPN/Message.swift; sourceTree = SOURCE_ROOT; };
		C7A4E1211FACD09C00B21262 /* EnterProviderURLViewController.swift */ = {isa = PBXFileReference; lastKnownFileType = sourcecode.swift; name = EnterProviderURLViewController.swift; path = eduVPN/EnterProviderURLViewController.swift; sourceTree = SOURCE_ROOT; };
		C7A9F1D01FB3C81B007A752F /* ReadMe.md */ = {isa = PBXFileReference; lastKnownFileType = net.daringfireball.markdown; path = ReadMe.md; sourceTree = "<group>"; };
		C7BEF5C51F03E0D80038605E /* eduVPN.app */ = {isa = PBXFileReference; explicitFileType = wrapper.application; includeInIndex = 0; path = eduVPN.app; sourceTree = BUILT_PRODUCTS_DIR; };
		C7BEF5C81F03E0D80038605E /* AppDelegate.swift */ = {isa = PBXFileReference; lastKnownFileType = sourcecode.swift; path = AppDelegate.swift; sourceTree = "<group>"; };
		C7BEF5CC1F03E0D80038605E /* Assets.xcassets */ = {isa = PBXFileReference; lastKnownFileType = folder.assetcatalog; path = Assets.xcassets; sourceTree = "<group>"; };
		C7BEF5CF1F03E0D80038605E /* Base */ = {isa = PBXFileReference; lastKnownFileType = file.storyboard; name = Base; path = Base.lproj/Main.storyboard; sourceTree = "<group>"; };
		C7BEF5D11F03E0D80038605E /* eduVPN-Info.plist */ = {isa = PBXFileReference; lastKnownFileType = text.plist.xml; name = "eduVPN-Info.plist"; path = "../eduVPN/eduVPN-Info.plist"; sourceTree = "<group>"; };
		C7BEF5D71F03E4B50038605E /* ChooseProviderViewController.swift */ = {isa = PBXFileReference; fileEncoding = 4; lastKnownFileType = sourcecode.swift; path = ChooseProviderViewController.swift; sourceTree = "<group>"; };
		C7BEF5D91F03E4FD0038605E /* Provider.swift */ = {isa = PBXFileReference; fileEncoding = 4; lastKnownFileType = sourcecode.swift; path = Provider.swift; sourceTree = "<group>"; };
		C7BEF5DB1F03F2CA0038605E /* MainWindowController.swift */ = {isa = PBXFileReference; fileEncoding = 4; lastKnownFileType = sourcecode.swift; path = MainWindowController.swift; sourceTree = "<group>"; };
		C7BEF5DD1F03F4020038605E /* AuthenticatingViewController.swift */ = {isa = PBXFileReference; fileEncoding = 4; lastKnownFileType = sourcecode.swift; path = AuthenticatingViewController.swift; sourceTree = "<group>"; };
		C7BEF5DF1F03F4220038605E /* ConnectionViewController.swift */ = {isa = PBXFileReference; fileEncoding = 4; lastKnownFileType = sourcecode.swift; path = ConnectionViewController.swift; sourceTree = "<group>"; };
<<<<<<< HEAD
		C7C49515208484120056D5E4 /* Let's connect!.app */ = {isa = PBXFileReference; explicitFileType = wrapper.application; includeInIndex = 0; path = "Let's connect!.app"; sourceTree = BUILT_PRODUCTS_DIR; };
		C7C49516208484120056D5E4 /* LetsConnect-Info.plist */ = {isa = PBXFileReference; lastKnownFileType = text.plist.xml; name = "LetsConnect-Info.plist"; path = "/Users/jkool/Developer/Egeniq/eduvpn-macos/LetsConnect-Info.plist"; sourceTree = "<absolute>"; };
=======
		C7C4951720849DF20056D5E4 /* User.swift */ = {isa = PBXFileReference; lastKnownFileType = sourcecode.swift; name = User.swift; path = eduVPN/User.swift; sourceTree = SOURCE_ROOT; };
		C7C4951E2084BE600056D5E4 /* Enroll2FAViewController.swift */ = {isa = PBXFileReference; lastKnownFileType = sourcecode.swift; path = Enroll2FAViewController.swift; sourceTree = "<group>"; };
		C7C495202084DE230056D5E4 /* TwoFactorService.swift */ = {isa = PBXFileReference; lastKnownFileType = sourcecode.swift; path = TwoFactorService.swift; sourceTree = "<group>"; };
>>>>>>> cdcf5c3e
		C7D15FD01F0D165900719F38 /* Cocoa.framework */ = {isa = PBXFileReference; lastKnownFileType = wrapper.framework; name = Cocoa.framework; path = System/Library/Frameworks/Cocoa.framework; sourceTree = SDKROOT; };
		C7D15FD31F0D166800719F38 /* ServiceManagement.framework */ = {isa = PBXFileReference; lastKnownFileType = wrapper.framework; name = ServiceManagement.framework; path = System/Library/Frameworks/ServiceManagement.framework; sourceTree = SDKROOT; };
		C7F345161F955473002120B9 /* ProvidersViewController.swift */ = {isa = PBXFileReference; lastKnownFileType = sourcecode.swift; name = ProvidersViewController.swift; path = eduVPN/ProvidersViewController.swift; sourceTree = SOURCE_ROOT; };
		C7FA902B1F0BC83E0037FF88 /* openvpn-2.4.4-openssl-1.0.2o */ = {isa = PBXFileReference; lastKnownFileType = folder; path = "openvpn-2.4.4-openssl-1.0.2o"; sourceTree = SOURCE_ROOT; };
		C7FA902D1F0BD1A60037FF88 /* Either.swift */ = {isa = PBXFileReference; fileEncoding = 4; lastKnownFileType = sourcecode.swift; path = Either.swift; sourceTree = "<group>"; };
/* End PBXFileReference section */

/* Begin PBXFrameworksBuildPhase section */
		C72AD6F01F0A692F006DBDA5 /* Frameworks */ = {
			isa = PBXFrameworksBuildPhase;
			buildActionMask = 2147483647;
			files = (
				C72AD7021F0A6AE9006DBDA5 /* Foundation.framework in Frameworks */,
				C72AD7041F0A6AEE006DBDA5 /* Security.framework in Frameworks */,
			);
			runOnlyForDeploymentPostprocessing = 0;
		};
		C75527DE1F3C531B00076078 /* Frameworks */ = {
			isa = PBXFrameworksBuildPhase;
			buildActionMask = 2147483647;
			files = (
			);
			runOnlyForDeploymentPostprocessing = 0;
		};
		C7BEF5C21F03E0D80038605E /* Frameworks */ = {
			isa = PBXFrameworksBuildPhase;
			buildActionMask = 2147483647;
			files = (
				C72A557A1F0D9FF2001DCA24 /* AppAuth.framework in Frameworks */,
				C741F43E1FC6DE9000B1EB83 /* Sparkle.framework in Frameworks */,
				C7D15FD41F0D166800719F38 /* ServiceManagement.framework in Frameworks */,
				C761E2E12080B08C00A98B90 /* Reachability.framework in Frameworks */,
				C7D15FD21F0D166100719F38 /* Security.framework in Frameworks */,
				C7D15FD11F0D165900719F38 /* Cocoa.framework in Frameworks */,
				C74487061F194FAB0072B472 /* Sodium.framework in Frameworks */,
				C761E2DE2080B07B00A98B90 /* Reachability.framework in Frameworks */,
			);
			runOnlyForDeploymentPostprocessing = 0;
		};
		C7C494F3208484120056D5E4 /* Frameworks */ = {
			isa = PBXFrameworksBuildPhase;
			buildActionMask = 2147483647;
			files = (
				C7C494F4208484120056D5E4 /* AppAuth.framework in Frameworks */,
				C7C494F5208484120056D5E4 /* Sparkle.framework in Frameworks */,
				C7C494F6208484120056D5E4 /* ServiceManagement.framework in Frameworks */,
				C7C494F7208484120056D5E4 /* Reachability.framework in Frameworks */,
				C7C494F8208484120056D5E4 /* Security.framework in Frameworks */,
				C7C494F9208484120056D5E4 /* Cocoa.framework in Frameworks */,
				C7C494FA208484120056D5E4 /* Sodium.framework in Frameworks */,
				C7C494FB208484120056D5E4 /* Reachability.framework in Frameworks */,
			);
			runOnlyForDeploymentPostprocessing = 0;
		};
/* End PBXFrameworksBuildPhase section */

/* Begin PBXGroup section */
		C72AD6F41F0A692F006DBDA5 /* OpenVPNHelper */ = {
			isa = PBXGroup;
			children = (
				C72AD6FE1F0A6AB2006DBDA5 /* OpenVPNHelper-Info.plist */,
				C72AD6FF1F0A6AB2006DBDA5 /* OpenVPNHelper-Launchd.plist */,
				C72AD6F51F0A692F006DBDA5 /* main.m */,
				C72AD6FB1F0A69BF006DBDA5 /* OpenVPNHelper.h */,
				C72AD6FC1F0A69BF006DBDA5 /* OpenVPNHelper.m */,
				C7610D421F3AFBF400D6C063 /* Statistics.h */,
				C7610D431F3AFBF400D6C063 /* Statistics.m */,
			);
			path = OpenVPNHelper;
			sourceTree = "<group>";
		};
		C72AD7001F0A6AE8006DBDA5 /* Frameworks */ = {
			isa = PBXGroup;
			children = (
				C72A55791F0D9FF2001DCA24 /* AppAuth.framework */,
				C72A557E1F0DA01C001DCA24 /* AppAuth.framework.dSYM */,
				C71847CD1F0E7EAF00296C61 /* Kingfisher.framework */,
				C71847CB1F0E7C7700296C61 /* Kingfisher.framework.dSYM */,
				C761E2DD2080B07B00A98B90 /* Reachability.framework */,
				C761E2DF2080B08200A98B90 /* Reachability.framework.dSYM */,
				C74487051F194FAB0072B472 /* Sodium.framework */,
				C74487081F194FBA0072B472 /* Sodium.framework.dSYM */,
				C741F43C1FC6DE9000B1EB83 /* Sparkle.framework */,
				C741F43B1FC6DE9000B1EB83 /* Sparkle.framework.dSYM */,
				C7D15FD31F0D166800719F38 /* ServiceManagement.framework */,
				C7D15FD01F0D165900719F38 /* Cocoa.framework */,
				C72AD7031F0A6AEE006DBDA5 /* Security.framework */,
				C72AD7011F0A6AE9006DBDA5 /* Foundation.framework */,
			);
			name = Frameworks;
			sourceTree = "<group>";
		};
		C75527E21F3C531B00076078 /* LoginItemHelper */ = {
			isa = PBXGroup;
			children = (
				C75527E31F3C531B00076078 /* AppDelegate.h */,
				C75527E41F3C531B00076078 /* AppDelegate.m */,
				C75527EC1F3C531B00076078 /* Assets.xcassets */,
				C75527EE1F3C531B00076078 /* Main.storyboard */,
				C75527F11F3C531B00076078 /* Info.plist */,
				C75527E61F3C531B00076078 /* Supporting Files */,
			);
			path = LoginItemHelper;
			sourceTree = "<group>";
		};
		C75527E61F3C531B00076078 /* Supporting Files */ = {
			isa = PBXGroup;
			children = (
				C75527E71F3C531B00076078 /* main.m */,
			);
			name = "Supporting Files";
			sourceTree = "<group>";
		};
		C7BEF5BC1F03E0D70038605E = {
			isa = PBXGroup;
			children = (
				C7A9F1D01FB3C81B007A752F /* ReadMe.md */,
				C7BEF5C71F03E0D80038605E /* eduVPN */,
				C72AD6F41F0A692F006DBDA5 /* OpenVPNHelper */,
				C75527E21F3C531B00076078 /* LoginItemHelper */,
				C7BEF5C61F03E0D80038605E /* Products */,
				C72AD7001F0A6AE8006DBDA5 /* Frameworks */,
			);
			sourceTree = "<group>";
		};
		C7BEF5C61F03E0D80038605E /* Products */ = {
			isa = PBXGroup;
			children = (
				C7BEF5C51F03E0D80038605E /* eduVPN.app */,
				C72AD6F31F0A692F006DBDA5 /* org.eduvpn.app.openvpnhelper */,
				C75527E11F3C531B00076078 /* LoginItemHelper.app */,
				C7C49515208484120056D5E4 /* Let's connect!.app */,
			);
			name = Products;
			sourceTree = "<group>";
		};
		C7BEF5C71F03E0D80038605E /* eduVPN */ = {
			isa = PBXGroup;
			children = (
				C7FA90281F0BA9BD0037FF88 /* Services */,
				C7FA90291F0BA9C50037FF88 /* Models */,
				C7FA90271F0BA9A60037FF88 /* Controllers */,
				C7FA902A1F0BA9F30037FF88 /* Resources */,
			);
			name = eduVPN;
			path = EduVPN;
			sourceTree = "<group>";
		};
		C7FA90271F0BA9A60037FF88 /* Controllers */ = {
			isa = PBXGroup;
			children = (
				C7BEF5C81F03E0D80038605E /* AppDelegate.swift */,
				C7BEF5DB1F03F2CA0038605E /* MainWindowController.swift */,
				C75527DB1F3B55B700076078 /* MainViewController.swift */,
				C7F345161F955473002120B9 /* ProvidersViewController.swift */,
				C71847C71F0E5E2800296C61 /* ChooseConnectionTypeViewController.swift */,
				C7A4E1211FACD09C00B21262 /* EnterProviderURLViewController.swift */,
				C7BEF5D71F03E4B50038605E /* ChooseProviderViewController.swift */,
				C7BEF5DD1F03F4020038605E /* AuthenticatingViewController.swift */,
				C732CEA31F0F720800698F28 /* ChooseProfileViewController.swift */,
				C7BEF5DF1F03F4220038605E /* ConnectionViewController.swift */,
				C71912551F3C6942005409E0 /* PreferencesViewController.swift */,
				C761DF061FE4002A009F0154 /* Enter2FAViewController.swift */,
				C7C4951E2084BE600056D5E4 /* Enroll2FAViewController.swift */,
				C711B16E1F4D864600E1C076 /* DurationTransformer.swift */,
			);
			name = Controllers;
			sourceTree = "<group>";
		};
		C7FA90281F0BA9BD0037FF88 /* Services */ = {
			isa = PBXGroup;
			children = (
				C765819A1F063BC9003DEC92 /* ServiceContainer.swift */,
				C71847BF1F0E49F100296C61 /* HelperService.swift */,
				C71847C11F0E4A1B00296C61 /* ProviderService.swift */,
				C71847C31F0E4A4A00296C61 /* AuthenticationService.swift */,
				C71847C51F0E5AC600296C61 /* ConfigurationService.swift */,
				C765819C1F063C47003DEC92 /* ConnectionService.swift */,
				C75527F91F3C55F100076078 /* PreferencesService.swift */,
				C7C495202084DE230056D5E4 /* TwoFactorService.swift */,
				C77EF61220876B5A0097DEB2 /* String+Random.swift */,
			);
			name = Services;
			sourceTree = "<group>";
		};
		C7FA90291F0BA9C50037FF88 /* Models */ = {
			isa = PBXGroup;
			children = (
				C7BEF5D91F03E4FD0038605E /* Provider.swift */,
				C78250A51FC7291000B33892 /* Message.swift */,
				C7C4951720849DF20056D5E4 /* User.swift */,
				C7FA902D1F0BD1A60037FF88 /* Either.swift */,
				C732CEA71F0F7B7600698F28 /* String+URL.swift */,
			);
			name = Models;
			sourceTree = "<group>";
		};
		C7FA902A1F0BA9F30037FF88 /* Resources */ = {
			isa = PBXGroup;
			children = (
				C7BEF5CC1F03E0D80038605E /* Assets.xcassets */,
				C7BEF5CE1F03E0D80038605E /* Main.storyboard */,
				C7BEF5D11F03E0D80038605E /* eduVPN-Info.plist */,
				C7C49516208484120056D5E4 /* LetsConnect-Info.plist */,
				C72AD7051F0A6BFF006DBDA5 /* eduVPN-Bridging-Header.h */,
				C7FA902B1F0BC83E0037FF88 /* openvpn-2.4.4-openssl-1.0.2o */,
				C71912571F3C8486005409E0 /* Defaults.plist */,
				C741F4411FC6E2D400B1EB83 /* dsa_pub.pem */,
			);
			name = Resources;
			path = ../eduVPN;
			sourceTree = "<group>";
		};
/* End PBXGroup section */

/* Begin PBXNativeTarget section */
		C72AD6F21F0A692F006DBDA5 /* org.eduvpn.app.openvpnhelper */ = {
			isa = PBXNativeTarget;
			buildConfigurationList = C72AD6F71F0A692F006DBDA5 /* Build configuration list for PBXNativeTarget "org.eduvpn.app.openvpnhelper" */;
			buildPhases = (
				C71F0FDA20003574008A4760 /* SMAuthorizedClients */,
				C72AD6EF1F0A692F006DBDA5 /* Sources */,
				C72AD6F01F0A692F006DBDA5 /* Frameworks */,
			);
			buildRules = (
			);
			dependencies = (
			);
			name = org.eduvpn.app.openvpnhelper;
			productName = com.egeniq.projects.eduvpn.openvpnhelper;
			productReference = C72AD6F31F0A692F006DBDA5 /* org.eduvpn.app.openvpnhelper */;
			productType = "com.apple.product-type.tool";
		};
		C75527E01F3C531B00076078 /* LoginItemHelper */ = {
			isa = PBXNativeTarget;
			buildConfigurationList = C75527F21F3C531B00076078 /* Build configuration list for PBXNativeTarget "LoginItemHelper" */;
			buildPhases = (
				C75527DD1F3C531B00076078 /* Sources */,
				C75527DE1F3C531B00076078 /* Frameworks */,
				C75527DF1F3C531B00076078 /* Resources */,
			);
			buildRules = (
			);
			dependencies = (
			);
			name = LoginItemHelper;
			productName = LoginItemHelper;
			productReference = C75527E11F3C531B00076078 /* LoginItemHelper.app */;
			productType = "com.apple.product-type.application";
		};
		C7BEF5C41F03E0D80038605E /* eduVPN */ = {
			isa = PBXNativeTarget;
			buildConfigurationList = C7BEF5D41F03E0D80038605E /* Build configuration list for PBXNativeTarget "eduVPN" */;
			buildPhases = (
				C76E5F7A1FFF945000E6F905 /* Sign OpenVPN */,
				C77C7DB02029C7C70029F90E /* Set SMPrivilegedExecutables */,
				C7BEF5C11F03E0D80038605E /* Sources */,
				C7BEF5C21F03E0D80038605E /* Frameworks */,
				C7BEF5C31F03E0D80038605E /* Resources */,
				C72AD6ED1F0A6641006DBDA5 /* CopyFiles */,
				C75527F51F3C543600076078 /* CopyFiles */,
				C72A557C1F0D9FF2001DCA24 /* Embed Frameworks */,
				C72A557D1F0DA005001DCA24 /* CopyFiles */,
			);
			buildRules = (
			);
			dependencies = (
				C75527F81F3C546900076078 /* PBXTargetDependency */,
				C72AD70B1F0A7848006DBDA5 /* PBXTargetDependency */,
			);
			name = eduVPN;
			productName = EduVPN;
			productReference = C7BEF5C51F03E0D80038605E /* eduVPN.app */;
			productType = "com.apple.product-type.application";
		};
		C7C494D2208484120056D5E4 /* Let's connect! */ = {
			isa = PBXNativeTarget;
			buildConfigurationList = C7C49512208484120056D5E4 /* Build configuration list for PBXNativeTarget "Let's connect!" */;
			buildPhases = (
				C7C494D7208484120056D5E4 /* Sign OpenVPN */,
				C7C494D8208484120056D5E4 /* Set SMPrivilegedExecutables */,
				C7C494D9208484120056D5E4 /* Sources */,
				C7C494F3208484120056D5E4 /* Frameworks */,
				C7C494FC208484120056D5E4 /* Resources */,
				C7C49504208484120056D5E4 /* CopyFiles */,
				C7C49506208484120056D5E4 /* CopyFiles */,
				C7C49508208484120056D5E4 /* Embed Frameworks */,
				C7C4950E208484120056D5E4 /* CopyFiles */,
			);
			buildRules = (
			);
			dependencies = (
				C7C494D3208484120056D5E4 /* PBXTargetDependency */,
				C7C494D5208484120056D5E4 /* PBXTargetDependency */,
			);
			name = "Let's connect!";
			productName = EduVPN;
			productReference = C7C49515208484120056D5E4 /* Let's connect!.app */;
			productType = "com.apple.product-type.application";
		};
/* End PBXNativeTarget section */

/* Begin PBXProject section */
		C7BEF5BD1F03E0D70038605E /* Project object */ = {
			isa = PBXProject;
			attributes = {
				LastSwiftUpdateCheck = 0830;
				LastUpgradeCheck = 0930;
				ORGANIZATIONNAME = EduVPN;
				TargetAttributes = {
					C72AD6F21F0A692F006DBDA5 = {
						CreatedOnToolsVersion = 8.3.3;
						DevelopmentTeam = ZYJ4TZX4UU;
						ProvisioningStyle = Automatic;
					};
					C75527E01F3C531B00076078 = {
						CreatedOnToolsVersion = 8.3.3;
						DevelopmentTeam = ZYJ4TZX4UU;
						ProvisioningStyle = Automatic;
					};
					C7BEF5C41F03E0D80038605E = {
						CreatedOnToolsVersion = 8.3.3;
						DevelopmentTeam = ZYJ4TZX4UU;
						LastSwiftMigration = 0900;
						ProvisioningStyle = Automatic;
						SystemCapabilities = {
							com.apple.Sandbox = {
								enabled = 0;
							};
						};
					};
					C7C494D2208484120056D5E4 = {
						DevelopmentTeam = ZYJ4TZX4UU;
					};
				};
			};
			buildConfigurationList = C7BEF5C01F03E0D70038605E /* Build configuration list for PBXProject "eduVPN" */;
			compatibilityVersion = "Xcode 3.2";
			developmentRegion = English;
			hasScannedForEncodings = 0;
			knownRegions = (
				en,
				Base,
			);
			mainGroup = C7BEF5BC1F03E0D70038605E;
			productRefGroup = C7BEF5C61F03E0D80038605E /* Products */;
			projectDirPath = "";
			projectRoot = "";
			targets = (
				C7BEF5C41F03E0D80038605E /* eduVPN */,
				C7C494D2208484120056D5E4 /* Let's connect! */,
				C72AD6F21F0A692F006DBDA5 /* org.eduvpn.app.openvpnhelper */,
				C75527E01F3C531B00076078 /* LoginItemHelper */,
			);
		};
/* End PBXProject section */

/* Begin PBXResourcesBuildPhase section */
		C75527DF1F3C531B00076078 /* Resources */ = {
			isa = PBXResourcesBuildPhase;
			buildActionMask = 2147483647;
			files = (
				C75527ED1F3C531B00076078 /* Assets.xcassets in Resources */,
				C75527F01F3C531B00076078 /* Main.storyboard in Resources */,
			);
			runOnlyForDeploymentPostprocessing = 0;
		};
		C7BEF5C31F03E0D80038605E /* Resources */ = {
			isa = PBXResourcesBuildPhase;
			buildActionMask = 2147483647;
			files = (
				C79265C32080F340005E86E7 /* Main.storyboard in Resources */,
				C71912581F3C8486005409E0 /* Defaults.plist in Resources */,
				C741F4421FC6E2D400B1EB83 /* dsa_pub.pem in Resources */,
				C7BEF5CD1F03E0D80038605E /* Assets.xcassets in Resources */,
				C741F43D1FC6DE9000B1EB83 /* Sparkle.framework.dSYM in Resources */,
				C7FA902C1F0BC83E0037FF88 /* openvpn-2.4.4-openssl-1.0.2o in Resources */,
				C761E2E02080B08200A98B90 /* Reachability.framework.dSYM in Resources */,
			);
			runOnlyForDeploymentPostprocessing = 0;
		};
		C7C494FC208484120056D5E4 /* Resources */ = {
			isa = PBXResourcesBuildPhase;
			buildActionMask = 2147483647;
			files = (
				C7C494FD208484120056D5E4 /* Main.storyboard in Resources */,
				C7C494FE208484120056D5E4 /* Defaults.plist in Resources */,
				C7C494FF208484120056D5E4 /* dsa_pub.pem in Resources */,
				C7C49500208484120056D5E4 /* Assets.xcassets in Resources */,
				C7C49501208484120056D5E4 /* Sparkle.framework.dSYM in Resources */,
				C7C49502208484120056D5E4 /* openvpn-2.4.4-openssl-1.0.2o in Resources */,
				C7C49503208484120056D5E4 /* Reachability.framework.dSYM in Resources */,
			);
			runOnlyForDeploymentPostprocessing = 0;
		};
/* End PBXResourcesBuildPhase section */

/* Begin PBXShellScriptBuildPhase section */
		C71F0FDA20003574008A4760 /* SMAuthorizedClients */ = {
			isa = PBXShellScriptBuildPhase;
			buildActionMask = 2147483647;
			files = (
			);
			inputPaths = (
			);
			name = SMAuthorizedClients;
			outputPaths = (
			);
			runOnlyForDeploymentPostprocessing = 0;
			shellPath = /bin/sh;
			shellScript = "if test \"$ACTION\" == \"install\"\nthen\n    /usr/libexec/PlistBuddy -c \"Set :SMAuthorizedClients:0 \\\"anchor apple generic and identifier \\\\\\\"org.eduvpn.app\\\\\\\" and (certificate leaf[field.1.2.840.113635.100.6.1.9] /* exists */ or certificate 1[field.1.2.840.113635.100.6.2.6] /* exists */ and certificate leaf[field.1.2.840.113635.100.6.1.13] /* exists */ and certificate leaf[subject.OU] = ${DEVELOPMENT_TEAM})\\\"\" ${SOURCE_ROOT}/OpenVPNHelper/OpenVPNHelper-Info.plist\n    /usr/libexec/PlistBuddy -c \"Set :SMAuthorizedClients:1 \\\"anchor apple generic and identifier \\\\\\\"org.eduvpn.app.home\\\\\\\" and (certificate leaf[field.1.2.840.113635.100.6.1.9] /* exists */ or certificate 1[field.1.2.840.113635.100.6.2.6] /* exists */ and certificate leaf[field.1.2.840.113635.100.6.1.13] /* exists */ and certificate leaf[subject.OU] = ${DEVELOPMENT_TEAM})\\\"\" ${SOURCE_ROOT}/OpenVPNHelper/OpenVPNHelper-Info.plist\nelse\n    /usr/libexec/PlistBuddy -c \"Set :SMAuthorizedClients:0 \\\"identifier \\\\\\\"org.eduvpn.app\\\\\\\" and anchor apple generic and certificate leaf[subject.CN] = \\\\\\\"${EXPANDED_CODE_SIGN_IDENTITY_NAME}\\\\\\\" and certificate 1[field.1.2.840.113635.100.6.2.1] /* exists */\\\"\" ${SOURCE_ROOT}/OpenVPNHelper/OpenVPNHelper-Info.plist\n    /usr/libexec/PlistBuddy -c \"Set :SMAuthorizedClients:1 \\\"identifier \\\\\\\"org.eduvpn.app.home\\\\\\\" and anchor apple generic and certificate leaf[subject.CN] = \\\\\\\"${EXPANDED_CODE_SIGN_IDENTITY_NAME}\\\\\\\" and certificate 1[field.1.2.840.113635.100.6.2.1] /* exists */\\\"\" ${SOURCE_ROOT}/OpenVPNHelper/OpenVPNHelper-Info.plist\nfi";
			showEnvVarsInLog = 0;
		};
		C76E5F7A1FFF945000E6F905 /* Sign OpenVPN */ = {
			isa = PBXShellScriptBuildPhase;
			buildActionMask = 2147483647;
			files = (
			);
			inputPaths = (
			);
			name = "Sign OpenVPN";
			outputPaths = (
			);
			runOnlyForDeploymentPostprocessing = 0;
			shellPath = /bin/bash;
			shellScript = "signed=$( codesign -d -vv ${SOURCE_ROOT}/openvpn-2.4.4-openssl-1.0.2o/openvpn 2>&1 >/dev/null | grep \"${EXPANDED_CODE_SIGN_IDENTITY_NAME}\" )\necho $signed\nif [ -n \"$signed\" ]\nthen\n    echo \"Already signed for ${EXPANDED_CODE_SIGN_IDENTITY_NAME}, skipping\"\nelse\n    echo \"Signing for ${EXPANDED_CODE_SIGN_IDENTITY_NAME}\"\n    codesign -f -s \"${EXPANDED_CODE_SIGN_IDENTITY_NAME}\" \"${SOURCE_ROOT}/openvpn-2.4.4-openssl-1.0.2o/openvpn\"\nfi\n\n";
		};
		C77C7DB02029C7C70029F90E /* Set SMPrivilegedExecutables */ = {
			isa = PBXShellScriptBuildPhase;
			buildActionMask = 2147483647;
			files = (
			);
			inputPaths = (
			);
			name = "Set SMPrivilegedExecutables";
			outputPaths = (
			);
			runOnlyForDeploymentPostprocessing = 0;
			shellPath = /bin/sh;
			shellScript = "if test \"$ACTION\" == \"install\"\nthen\n/usr/libexec/PlistBuddy -c \"Set :SMPrivilegedExecutables:org.eduvpn.app.openvpnhelper \\\"anchor apple generic and identifier \\\\\\\"org.eduvpn.app.openvpnhelper\\\\\\\" and (certificate leaf[field.1.2.840.113635.100.6.1.9] /* exists */ or certificate 1[field.1.2.840.113635.100.6.2.6] /* exists */ and certificate leaf[field.1.2.840.113635.100.6.1.13] /* exists */ and certificate leaf[subject.OU] = ${DEVELOPMENT_TEAM})\\\"\" ${SOURCE_ROOT}/eduVPN/eduVPN-Info.plist\nelse\n/usr/libexec/PlistBuddy -c \"Set :SMPrivilegedExecutables:org.eduvpn.app.openvpnhelper \\\"identifier \\\\\\\"org.eduvpn.app.openvpnhelper\\\\\\\" and anchor apple generic and certificate leaf[subject.CN] = \\\\\\\"${EXPANDED_CODE_SIGN_IDENTITY_NAME}\\\\\\\" and certificate 1[field.1.2.840.113635.100.6.2.1] /* exists */\\\"\" ${SOURCE_ROOT}/eduVPN/eduVPN-Info.plist\nfi";
		};
		C7C494D7208484120056D5E4 /* Sign OpenVPN */ = {
			isa = PBXShellScriptBuildPhase;
			buildActionMask = 2147483647;
			files = (
			);
			inputPaths = (
			);
			name = "Sign OpenVPN";
			outputPaths = (
			);
			runOnlyForDeploymentPostprocessing = 0;
			shellPath = /bin/bash;
			shellScript = "signed=$( codesign -d -vv ${SOURCE_ROOT}/openvpn-2.4.4-openssl-1.0.2o/openvpn 2>&1 >/dev/null | grep \"${EXPANDED_CODE_SIGN_IDENTITY_NAME}\" )\necho $signed\nif [ -n \"$signed\" ]\nthen\n    echo \"Already signed for ${EXPANDED_CODE_SIGN_IDENTITY_NAME}, skipping\"\nelse\n    echo \"Signing for ${EXPANDED_CODE_SIGN_IDENTITY_NAME}\"\n    codesign -f -s \"${EXPANDED_CODE_SIGN_IDENTITY_NAME}\" \"${SOURCE_ROOT}/openvpn-2.4.4-openssl-1.0.2o/openvpn\"\nfi\n\n";
		};
		C7C494D8208484120056D5E4 /* Set SMPrivilegedExecutables */ = {
			isa = PBXShellScriptBuildPhase;
			buildActionMask = 2147483647;
			files = (
			);
			inputPaths = (
			);
			name = "Set SMPrivilegedExecutables";
			outputPaths = (
			);
			runOnlyForDeploymentPostprocessing = 0;
			shellPath = /bin/sh;
			shellScript = "if test \"$ACTION\" == \"install\"\nthen\n/usr/libexec/PlistBuddy -c \"Set :SMPrivilegedExecutables:org.eduvpn.app.openvpnhelper \\\"anchor apple generic and identifier \\\\\\\"org.eduvpn.app.openvpnhelper\\\\\\\" and (certificate leaf[field.1.2.840.113635.100.6.1.9] /* exists */ or certificate 1[field.1.2.840.113635.100.6.2.6] /* exists */ and certificate leaf[field.1.2.840.113635.100.6.1.13] /* exists */ and certificate leaf[subject.OU] = ${DEVELOPMENT_TEAM})\\\"\" ${SOURCE_ROOT}/eduVPN/eduVPN-Info.plist\nelse\n/usr/libexec/PlistBuddy -c \"Set :SMPrivilegedExecutables:org.eduvpn.app.openvpnhelper \\\"identifier \\\\\\\"org.eduvpn.app.openvpnhelper\\\\\\\" and anchor apple generic and certificate leaf[subject.CN] = \\\\\\\"${EXPANDED_CODE_SIGN_IDENTITY_NAME}\\\\\\\" and certificate 1[field.1.2.840.113635.100.6.2.1] /* exists */\\\"\" ${SOURCE_ROOT}/eduVPN/eduVPN-Info.plist\nfi";
		};
/* End PBXShellScriptBuildPhase section */

/* Begin PBXSourcesBuildPhase section */
		C72AD6EF1F0A692F006DBDA5 /* Sources */ = {
			isa = PBXSourcesBuildPhase;
			buildActionMask = 2147483647;
			files = (
				C72AD6FD1F0A69BF006DBDA5 /* OpenVPNHelper.m in Sources */,
				C7610D451F3AFBF400D6C063 /* Statistics.m in Sources */,
				C72AD6F61F0A692F006DBDA5 /* main.m in Sources */,
			);
			runOnlyForDeploymentPostprocessing = 0;
		};
		C75527DD1F3C531B00076078 /* Sources */ = {
			isa = PBXSourcesBuildPhase;
			buildActionMask = 2147483647;
			files = (
				C75527E81F3C531B00076078 /* main.m in Sources */,
				C75527E51F3C531B00076078 /* AppDelegate.m in Sources */,
			);
			runOnlyForDeploymentPostprocessing = 0;
		};
		C7BEF5C11F03E0D80038605E /* Sources */ = {
			isa = PBXSourcesBuildPhase;
			buildActionMask = 2147483647;
			files = (
				C7C4951820849DF20056D5E4 /* User.swift in Sources */,
				C7A4E1221FACD09C00B21262 /* EnterProviderURLViewController.swift in Sources */,
				C732CEA81F0F7B7600698F28 /* String+URL.swift in Sources */,
				C7BEF5DA1F03E4FD0038605E /* Provider.swift in Sources */,
				C71847C01F0E49F100296C61 /* HelperService.swift in Sources */,
				C71847C21F0E4A1B00296C61 /* ProviderService.swift in Sources */,
				C71847C41F0E4A4A00296C61 /* AuthenticationService.swift in Sources */,
				C711B16F1F4D864600E1C076 /* DurationTransformer.swift in Sources */,
				C7BEF5D81F03E4B50038605E /* ChooseProviderViewController.swift in Sources */,
				C7FA902E1F0BD1A60037FF88 /* Either.swift in Sources */,
				C732CEA51F0F720800698F28 /* ChooseProfileViewController.swift in Sources */,
				C71847C81F0E5E2800296C61 /* ChooseConnectionTypeViewController.swift in Sources */,
				C7610D441F3AFBF400D6C063 /* Statistics.m in Sources */,
				C75527FA1F3C55F100076078 /* PreferencesService.swift in Sources */,
				C795BAA220616C9300304431 /* AppDelegate.swift in Sources */,
				C765819D1F063C47003DEC92 /* ConnectionService.swift in Sources */,
				C71847C61F0E5AC600296C61 /* ConfigurationService.swift in Sources */,
				C77EF61320876B5A0097DEB2 /* String+Random.swift in Sources */,
				C71912561F3C6942005409E0 /* PreferencesViewController.swift in Sources */,
				C7AA7FBF1FE4989000845D62 /* ConnectionViewController.swift in Sources */,
				C765819B1F063BC9003DEC92 /* ServiceContainer.swift in Sources */,
				C75527DC1F3B55B700076078 /* MainViewController.swift in Sources */,
				C7F345171F955473002120B9 /* ProvidersViewController.swift in Sources */,
				C7C4951F2084BE600056D5E4 /* Enroll2FAViewController.swift in Sources */,
				C7C495212084DE230056D5E4 /* TwoFactorService.swift in Sources */,
				C78250A61FC7291000B33892 /* Message.swift in Sources */,
				C761DF071FE4002A009F0154 /* Enter2FAViewController.swift in Sources */,
				C7BEF5DE1F03F4020038605E /* AuthenticatingViewController.swift in Sources */,
				C7BEF5DC1F03F2CA0038605E /* MainWindowController.swift in Sources */,
			);
			runOnlyForDeploymentPostprocessing = 0;
		};
		C7C494D9208484120056D5E4 /* Sources */ = {
			isa = PBXSourcesBuildPhase;
			buildActionMask = 2147483647;
			files = (
				C7C494DA208484120056D5E4 /* EnterProviderURLViewController.swift in Sources */,
				C7C494DB208484120056D5E4 /* String+URL.swift in Sources */,
				C7C494DC208484120056D5E4 /* Provider.swift in Sources */,
				C7C494DD208484120056D5E4 /* HelperService.swift in Sources */,
				C7C494DE208484120056D5E4 /* ProviderService.swift in Sources */,
				C7C494DF208484120056D5E4 /* AuthenticationService.swift in Sources */,
				C7C494E0208484120056D5E4 /* DurationTransformer.swift in Sources */,
				C7C494E1208484120056D5E4 /* ChooseProviderViewController.swift in Sources */,
				C7C494E2208484120056D5E4 /* Either.swift in Sources */,
				C7C494E3208484120056D5E4 /* ChooseProfileViewController.swift in Sources */,
				C7C494E4208484120056D5E4 /* ChooseConnectionTypeViewController.swift in Sources */,
				C7C494E5208484120056D5E4 /* Statistics.m in Sources */,
				C7C494E6208484120056D5E4 /* PreferencesService.swift in Sources */,
				C7C494E7208484120056D5E4 /* AppDelegate.swift in Sources */,
				C7C494E8208484120056D5E4 /* ConnectionService.swift in Sources */,
				C7C494E9208484120056D5E4 /* ConfigurationService.swift in Sources */,
				C7C494EA208484120056D5E4 /* PreferencesViewController.swift in Sources */,
				C7C494EB208484120056D5E4 /* ConnectionViewController.swift in Sources */,
				C7C494EC208484120056D5E4 /* ServiceContainer.swift in Sources */,
				C7C494ED208484120056D5E4 /* MainViewController.swift in Sources */,
				C7C494EE208484120056D5E4 /* ProvidersViewController.swift in Sources */,
				C7C494EF208484120056D5E4 /* Message.swift in Sources */,
				C7C494F0208484120056D5E4 /* Enter2FAViewController.swift in Sources */,
				C7C494F1208484120056D5E4 /* AuthenticatingViewController.swift in Sources */,
				C7C494F2208484120056D5E4 /* MainWindowController.swift in Sources */,
			);
			runOnlyForDeploymentPostprocessing = 0;
		};
/* End PBXSourcesBuildPhase section */

/* Begin PBXTargetDependency section */
		C72AD70B1F0A7848006DBDA5 /* PBXTargetDependency */ = {
			isa = PBXTargetDependency;
			target = C72AD6F21F0A692F006DBDA5 /* org.eduvpn.app.openvpnhelper */;
			targetProxy = C72AD70A1F0A7848006DBDA5 /* PBXContainerItemProxy */;
		};
		C75527F81F3C546900076078 /* PBXTargetDependency */ = {
			isa = PBXTargetDependency;
			target = C75527E01F3C531B00076078 /* LoginItemHelper */;
			targetProxy = C75527F71F3C546900076078 /* PBXContainerItemProxy */;
		};
		C7C494D3208484120056D5E4 /* PBXTargetDependency */ = {
			isa = PBXTargetDependency;
			target = C75527E01F3C531B00076078 /* LoginItemHelper */;
			targetProxy = C7C494D4208484120056D5E4 /* PBXContainerItemProxy */;
		};
		C7C494D5208484120056D5E4 /* PBXTargetDependency */ = {
			isa = PBXTargetDependency;
			target = C72AD6F21F0A692F006DBDA5 /* org.eduvpn.app.openvpnhelper */;
			targetProxy = C7C494D6208484120056D5E4 /* PBXContainerItemProxy */;
		};
/* End PBXTargetDependency section */

/* Begin PBXVariantGroup section */
		C75527EE1F3C531B00076078 /* Main.storyboard */ = {
			isa = PBXVariantGroup;
			children = (
				C75527EF1F3C531B00076078 /* Base */,
			);
			name = Main.storyboard;
			sourceTree = "<group>";
		};
		C7BEF5CE1F03E0D80038605E /* Main.storyboard */ = {
			isa = PBXVariantGroup;
			children = (
				C7BEF5CF1F03E0D80038605E /* Base */,
			);
			name = Main.storyboard;
			sourceTree = "<group>";
		};
/* End PBXVariantGroup section */

/* Begin XCBuildConfiguration section */
		C72AD6F81F0A692F006DBDA5 /* Debug */ = {
			isa = XCBuildConfiguration;
			buildSettings = {
				CODE_SIGN_IDENTITY = "Mac Developer";
				DEVELOPMENT_TEAM = ZYJ4TZX4UU;
				INFOPLIST_FILE = "OpenVPNHelper/OpenVPNHelper-Info.plist";
				OTHER_LDFLAGS = (
					"-sectcreate",
					__TEXT,
					__info_plist,
					"OpenVPNHelper/OpenVPNHelper-Info.plist",
					"-sectcreate",
					__TEXT,
					__launchd_plist,
					"OpenVPNHelper/OpenVPNHelper-Launchd.plist",
				);
				PRODUCT_BUNDLE_IDENTIFIER = org.eduvpn.app.openvpnhelper;
				PRODUCT_NAME = "$(TARGET_NAME)";
				SKIP_INSTALL = YES;
			};
			name = Debug;
		};
		C72AD6F91F0A692F006DBDA5 /* Release */ = {
			isa = XCBuildConfiguration;
			buildSettings = {
				CODE_SIGN_IDENTITY = "Mac Developer";
				DEVELOPMENT_TEAM = ZYJ4TZX4UU;
				INFOPLIST_FILE = "OpenVPNHelper/OpenVPNHelper-Info.plist";
				OTHER_LDFLAGS = (
					"-sectcreate",
					__TEXT,
					__info_plist,
					"OpenVPNHelper/OpenVPNHelper-Info.plist",
					"-sectcreate",
					__TEXT,
					__launchd_plist,
					"OpenVPNHelper/OpenVPNHelper-Launchd.plist",
				);
				PRODUCT_BUNDLE_IDENTIFIER = org.eduvpn.app.openvpnhelper;
				PRODUCT_NAME = "$(TARGET_NAME)";
				SKIP_INSTALL = YES;
			};
			name = Release;
		};
		C75527F31F3C531B00076078 /* Debug */ = {
			isa = XCBuildConfiguration;
			buildSettings = {
				ASSETCATALOG_COMPILER_APPICON_NAME = AppIcon;
				CODE_SIGN_IDENTITY = "Mac Developer";
				COMBINE_HIDPI_IMAGES = YES;
				DEVELOPMENT_TEAM = ZYJ4TZX4UU;
				INFOPLIST_FILE = LoginItemHelper/Info.plist;
				LD_RUNPATH_SEARCH_PATHS = "$(inherited) @executable_path/../Frameworks";
				PRODUCT_BUNDLE_IDENTIFIER = org.eduvpn.app.LoginItemHelper;
				PRODUCT_NAME = "$(TARGET_NAME)";
				PROVISIONING_PROFILE_SPECIFIER = "";
				SKIP_INSTALL = YES;
			};
			name = Debug;
		};
		C75527F41F3C531B00076078 /* Release */ = {
			isa = XCBuildConfiguration;
			buildSettings = {
				ASSETCATALOG_COMPILER_APPICON_NAME = AppIcon;
				CODE_SIGN_IDENTITY = "Mac Developer";
				COMBINE_HIDPI_IMAGES = YES;
				DEVELOPMENT_TEAM = ZYJ4TZX4UU;
				INFOPLIST_FILE = LoginItemHelper/Info.plist;
				LD_RUNPATH_SEARCH_PATHS = "$(inherited) @executable_path/../Frameworks";
				PRODUCT_BUNDLE_IDENTIFIER = org.eduvpn.app.LoginItemHelper;
				PRODUCT_NAME = "$(TARGET_NAME)";
				PROVISIONING_PROFILE_SPECIFIER = "";
				SKIP_INSTALL = YES;
			};
			name = Release;
		};
		C7BEF5D21F03E0D80038605E /* Debug */ = {
			isa = XCBuildConfiguration;
			buildSettings = {
				ALWAYS_SEARCH_USER_PATHS = NO;
				CLANG_ANALYZER_NONNULL = YES;
				CLANG_ANALYZER_NUMBER_OBJECT_CONVERSION = YES_AGGRESSIVE;
				CLANG_CXX_LANGUAGE_STANDARD = "gnu++0x";
				CLANG_CXX_LIBRARY = "libc++";
				CLANG_ENABLE_MODULES = YES;
				CLANG_ENABLE_OBJC_ARC = YES;
				CLANG_WARN_BLOCK_CAPTURE_AUTORELEASING = YES;
				CLANG_WARN_BOOL_CONVERSION = YES;
				CLANG_WARN_COMMA = YES;
				CLANG_WARN_CONSTANT_CONVERSION = YES;
				CLANG_WARN_DEPRECATED_OBJC_IMPLEMENTATIONS = YES;
				CLANG_WARN_DIRECT_OBJC_ISA_USAGE = YES_ERROR;
				CLANG_WARN_DOCUMENTATION_COMMENTS = YES;
				CLANG_WARN_EMPTY_BODY = YES;
				CLANG_WARN_ENUM_CONVERSION = YES;
				CLANG_WARN_INFINITE_RECURSION = YES;
				CLANG_WARN_INT_CONVERSION = YES;
				CLANG_WARN_NON_LITERAL_NULL_CONVERSION = YES;
				CLANG_WARN_OBJC_IMPLICIT_RETAIN_SELF = YES;
				CLANG_WARN_OBJC_LITERAL_CONVERSION = YES;
				CLANG_WARN_OBJC_ROOT_CLASS = YES_ERROR;
				CLANG_WARN_RANGE_LOOP_ANALYSIS = YES;
				CLANG_WARN_STRICT_PROTOTYPES = YES;
				CLANG_WARN_SUSPICIOUS_MOVE = YES;
				CLANG_WARN_UNREACHABLE_CODE = YES;
				CLANG_WARN__DUPLICATE_METHOD_MATCH = YES;
				CODE_SIGN_IDENTITY = "-";
				COPY_PHASE_STRIP = NO;
				DEBUG_INFORMATION_FORMAT = dwarf;
				ENABLE_STRICT_OBJC_MSGSEND = YES;
				ENABLE_TESTABILITY = YES;
				GCC_C_LANGUAGE_STANDARD = gnu99;
				GCC_DYNAMIC_NO_PIC = NO;
				GCC_NO_COMMON_BLOCKS = YES;
				GCC_OPTIMIZATION_LEVEL = 0;
				GCC_PREPROCESSOR_DEFINITIONS = (
					"DEBUG=1",
					"$(inherited)",
				);
				GCC_WARN_64_TO_32_BIT_CONVERSION = YES;
				GCC_WARN_ABOUT_RETURN_TYPE = YES_ERROR;
				GCC_WARN_UNDECLARED_SELECTOR = YES;
				GCC_WARN_UNINITIALIZED_AUTOS = YES_AGGRESSIVE;
				GCC_WARN_UNUSED_FUNCTION = YES;
				GCC_WARN_UNUSED_VARIABLE = YES;
				MACOSX_DEPLOYMENT_TARGET = 10.12;
				MTL_ENABLE_DEBUG_INFO = YES;
				ONLY_ACTIVE_ARCH = YES;
				SDKROOT = macosx;
				SWIFT_ACTIVE_COMPILATION_CONDITIONS = DEBUG;
				SWIFT_OPTIMIZATION_LEVEL = "-Onone";
			};
			name = Debug;
		};
		C7BEF5D31F03E0D80038605E /* Release */ = {
			isa = XCBuildConfiguration;
			buildSettings = {
				ALWAYS_SEARCH_USER_PATHS = NO;
				CLANG_ANALYZER_NONNULL = YES;
				CLANG_ANALYZER_NUMBER_OBJECT_CONVERSION = YES_AGGRESSIVE;
				CLANG_CXX_LANGUAGE_STANDARD = "gnu++0x";
				CLANG_CXX_LIBRARY = "libc++";
				CLANG_ENABLE_MODULES = YES;
				CLANG_ENABLE_OBJC_ARC = YES;
				CLANG_WARN_BLOCK_CAPTURE_AUTORELEASING = YES;
				CLANG_WARN_BOOL_CONVERSION = YES;
				CLANG_WARN_COMMA = YES;
				CLANG_WARN_CONSTANT_CONVERSION = YES;
				CLANG_WARN_DEPRECATED_OBJC_IMPLEMENTATIONS = YES;
				CLANG_WARN_DIRECT_OBJC_ISA_USAGE = YES_ERROR;
				CLANG_WARN_DOCUMENTATION_COMMENTS = YES;
				CLANG_WARN_EMPTY_BODY = YES;
				CLANG_WARN_ENUM_CONVERSION = YES;
				CLANG_WARN_INFINITE_RECURSION = YES;
				CLANG_WARN_INT_CONVERSION = YES;
				CLANG_WARN_NON_LITERAL_NULL_CONVERSION = YES;
				CLANG_WARN_OBJC_IMPLICIT_RETAIN_SELF = YES;
				CLANG_WARN_OBJC_LITERAL_CONVERSION = YES;
				CLANG_WARN_OBJC_ROOT_CLASS = YES_ERROR;
				CLANG_WARN_RANGE_LOOP_ANALYSIS = YES;
				CLANG_WARN_STRICT_PROTOTYPES = YES;
				CLANG_WARN_SUSPICIOUS_MOVE = YES;
				CLANG_WARN_UNREACHABLE_CODE = YES;
				CLANG_WARN__DUPLICATE_METHOD_MATCH = YES;
				CODE_SIGN_IDENTITY = "-";
				COPY_PHASE_STRIP = NO;
				DEBUG_INFORMATION_FORMAT = "dwarf-with-dsym";
				ENABLE_NS_ASSERTIONS = NO;
				ENABLE_STRICT_OBJC_MSGSEND = YES;
				GCC_C_LANGUAGE_STANDARD = gnu99;
				GCC_NO_COMMON_BLOCKS = YES;
				GCC_WARN_64_TO_32_BIT_CONVERSION = YES;
				GCC_WARN_ABOUT_RETURN_TYPE = YES_ERROR;
				GCC_WARN_UNDECLARED_SELECTOR = YES;
				GCC_WARN_UNINITIALIZED_AUTOS = YES_AGGRESSIVE;
				GCC_WARN_UNUSED_FUNCTION = YES;
				GCC_WARN_UNUSED_VARIABLE = YES;
				MACOSX_DEPLOYMENT_TARGET = 10.12;
				MTL_ENABLE_DEBUG_INFO = NO;
				SDKROOT = macosx;
				SWIFT_OPTIMIZATION_LEVEL = "-Owholemodule";
			};
			name = Release;
		};
		C7BEF5D51F03E0D80038605E /* Debug */ = {
			isa = XCBuildConfiguration;
			buildSettings = {
				ASSETCATALOG_COMPILER_APPICON_NAME = AppIcon;
				CLANG_ENABLE_MODULES = YES;
				CODE_SIGN_IDENTITY = "Mac Developer";
				COMBINE_HIDPI_IMAGES = YES;
				DEVELOPMENT_TEAM = ZYJ4TZX4UU;
				FRAMEWORK_SEARCH_PATHS = (
					"$(inherited)",
					"$(PROJECT_DIR)/Carthage/Build/Mac",
				);
				INFOPLIST_FILE = "eduVPN/eduVPN-Info.plist";
				LD_RUNPATH_SEARCH_PATHS = "$(inherited) @executable_path/../Frameworks";
				PRODUCT_BUNDLE_IDENTIFIER = nl.eduvpn.app.macos;
				PRODUCT_NAME = "$(TARGET_NAME)";
				PROVISIONING_PROFILE_SPECIFIER = "";
				SWIFT_OBJC_BRIDGING_HEADER = "eduVPN/eduVPN-Bridging-Header.h";
				SWIFT_OPTIMIZATION_LEVEL = "-Onone";
				SWIFT_VERSION = 4.0;
			};
			name = Debug;
		};
		C7BEF5D61F03E0D80038605E /* Release */ = {
			isa = XCBuildConfiguration;
			buildSettings = {
				ASSETCATALOG_COMPILER_APPICON_NAME = AppIcon;
				CLANG_ENABLE_MODULES = YES;
				CODE_SIGN_IDENTITY = "Mac Developer";
				COMBINE_HIDPI_IMAGES = YES;
				DEVELOPMENT_TEAM = ZYJ4TZX4UU;
				FRAMEWORK_SEARCH_PATHS = (
					"$(inherited)",
					"$(PROJECT_DIR)/Carthage/Build/Mac",
				);
				INFOPLIST_FILE = "eduVPN/eduVPN-Info.plist";
				LD_RUNPATH_SEARCH_PATHS = "$(inherited) @executable_path/../Frameworks";
				PRODUCT_BUNDLE_IDENTIFIER = nl.eduvpn.app.macos;
				PRODUCT_NAME = "$(TARGET_NAME)";
				PROVISIONING_PROFILE_SPECIFIER = "";
				SWIFT_OBJC_BRIDGING_HEADER = "eduVPN/eduVPN-Bridging-Header.h";
				SWIFT_VERSION = 4.0;
			};
			name = Release;
		};
		C7C49513208484120056D5E4 /* Debug */ = {
			isa = XCBuildConfiguration;
			buildSettings = {
				ASSETCATALOG_COMPILER_APPICON_NAME = AppIcon;
				CLANG_ENABLE_MODULES = YES;
				CODE_SIGN_IDENTITY = "Mac Developer";
				COMBINE_HIDPI_IMAGES = YES;
				DEVELOPMENT_TEAM = ZYJ4TZX4UU;
				FRAMEWORK_SEARCH_PATHS = (
					"$(inherited)",
					"$(PROJECT_DIR)/Carthage/Build/Mac",
				);
				INFOPLIST_FILE = "$(SRCROOT)/LetsConnect-Info.plist";
				LD_RUNPATH_SEARCH_PATHS = "$(inherited) @executable_path/../Frameworks";
				OTHER_SWIFT_FLAGS = "-DAPI_DISCOVERY_DISABLED";
				PRODUCT_BUNDLE_IDENTIFIER = org.eduvpn.app.home;
				PRODUCT_NAME = "$(TARGET_NAME)";
				PROVISIONING_PROFILE_SPECIFIER = "";
				SWIFT_OBJC_BRIDGING_HEADER = "eduVPN/eduVPN-Bridging-Header.h";
				SWIFT_OPTIMIZATION_LEVEL = "-Onone";
				SWIFT_VERSION = 4.0;
			};
			name = Debug;
		};
		C7C49514208484120056D5E4 /* Release */ = {
			isa = XCBuildConfiguration;
			buildSettings = {
				ASSETCATALOG_COMPILER_APPICON_NAME = AppIcon;
				CLANG_ENABLE_MODULES = YES;
				CODE_SIGN_IDENTITY = "Mac Developer";
				COMBINE_HIDPI_IMAGES = YES;
				DEVELOPMENT_TEAM = ZYJ4TZX4UU;
				FRAMEWORK_SEARCH_PATHS = (
					"$(inherited)",
					"$(PROJECT_DIR)/Carthage/Build/Mac",
				);
				INFOPLIST_FILE = "$(SRCROOT)/LetsConnect-Info.plist";
				LD_RUNPATH_SEARCH_PATHS = "$(inherited) @executable_path/../Frameworks";
				OTHER_SWIFT_FLAGS = "-DAPI_DISCOVERY_DISABLED";
				PRODUCT_BUNDLE_IDENTIFIER = org.eduvpn.app.home;
				PRODUCT_NAME = "$(TARGET_NAME)";
				PROVISIONING_PROFILE_SPECIFIER = "";
				SWIFT_OBJC_BRIDGING_HEADER = "eduVPN/eduVPN-Bridging-Header.h";
				SWIFT_VERSION = 4.0;
			};
			name = Release;
		};
/* End XCBuildConfiguration section */

/* Begin XCConfigurationList section */
		C72AD6F71F0A692F006DBDA5 /* Build configuration list for PBXNativeTarget "org.eduvpn.app.openvpnhelper" */ = {
			isa = XCConfigurationList;
			buildConfigurations = (
				C72AD6F81F0A692F006DBDA5 /* Debug */,
				C72AD6F91F0A692F006DBDA5 /* Release */,
			);
			defaultConfigurationIsVisible = 0;
			defaultConfigurationName = Release;
		};
		C75527F21F3C531B00076078 /* Build configuration list for PBXNativeTarget "LoginItemHelper" */ = {
			isa = XCConfigurationList;
			buildConfigurations = (
				C75527F31F3C531B00076078 /* Debug */,
				C75527F41F3C531B00076078 /* Release */,
			);
			defaultConfigurationIsVisible = 0;
			defaultConfigurationName = Release;
		};
		C7BEF5C01F03E0D70038605E /* Build configuration list for PBXProject "eduVPN" */ = {
			isa = XCConfigurationList;
			buildConfigurations = (
				C7BEF5D21F03E0D80038605E /* Debug */,
				C7BEF5D31F03E0D80038605E /* Release */,
			);
			defaultConfigurationIsVisible = 0;
			defaultConfigurationName = Release;
		};
		C7BEF5D41F03E0D80038605E /* Build configuration list for PBXNativeTarget "eduVPN" */ = {
			isa = XCConfigurationList;
			buildConfigurations = (
				C7BEF5D51F03E0D80038605E /* Debug */,
				C7BEF5D61F03E0D80038605E /* Release */,
			);
			defaultConfigurationIsVisible = 0;
			defaultConfigurationName = Release;
		};
		C7C49512208484120056D5E4 /* Build configuration list for PBXNativeTarget "Let's connect!" */ = {
			isa = XCConfigurationList;
			buildConfigurations = (
				C7C49513208484120056D5E4 /* Debug */,
				C7C49514208484120056D5E4 /* Release */,
			);
			defaultConfigurationIsVisible = 0;
			defaultConfigurationName = Release;
		};
/* End XCConfigurationList section */
	};
	rootObject = C7BEF5BD1F03E0D70038605E /* Project object */;
}<|MERGE_RESOLUTION|>--- conflicted
+++ resolved
@@ -60,7 +60,9 @@
 		C7BEF5DA1F03E4FD0038605E /* Provider.swift in Sources */ = {isa = PBXBuildFile; fileRef = C7BEF5D91F03E4FD0038605E /* Provider.swift */; };
 		C7BEF5DC1F03F2CA0038605E /* MainWindowController.swift in Sources */ = {isa = PBXBuildFile; fileRef = C7BEF5DB1F03F2CA0038605E /* MainWindowController.swift */; };
 		C7BEF5DE1F03F4020038605E /* AuthenticatingViewController.swift in Sources */ = {isa = PBXBuildFile; fileRef = C7BEF5DD1F03F4020038605E /* AuthenticatingViewController.swift */; };
-<<<<<<< HEAD
+		C7C4951820849DF20056D5E4 /* User.swift in Sources */ = {isa = PBXBuildFile; fileRef = C7C4951720849DF20056D5E4 /* User.swift */; };
+		C7C4951F2084BE600056D5E4 /* Enroll2FAViewController.swift in Sources */ = {isa = PBXBuildFile; fileRef = C7C4951E2084BE600056D5E4 /* Enroll2FAViewController.swift */; };
+		C7C495212084DE230056D5E4 /* TwoFactorService.swift in Sources */ = {isa = PBXBuildFile; fileRef = C7C495202084DE230056D5E4 /* TwoFactorService.swift */; };
 		C7C494DA208484120056D5E4 /* EnterProviderURLViewController.swift in Sources */ = {isa = PBXBuildFile; fileRef = C7A4E1211FACD09C00B21262 /* EnterProviderURLViewController.swift */; };
 		C7C494DB208484120056D5E4 /* String+URL.swift in Sources */ = {isa = PBXBuildFile; fileRef = C732CEA71F0F7B7600698F28 /* String+URL.swift */; };
 		C7C494DC208484120056D5E4 /* Provider.swift in Sources */ = {isa = PBXBuildFile; fileRef = C7BEF5D91F03E4FD0038605E /* Provider.swift */; };
@@ -111,11 +113,6 @@
 		C7C4950F208484120056D5E4 /* AppAuth.framework.dSYM in CopyFiles */ = {isa = PBXBuildFile; fileRef = C72A557E1F0DA01C001DCA24 /* AppAuth.framework.dSYM */; };
 		C7C49510208484120056D5E4 /* Kingfisher.framework.dSYM in CopyFiles */ = {isa = PBXBuildFile; fileRef = C71847CB1F0E7C7700296C61 /* Kingfisher.framework.dSYM */; };
 		C7C49511208484120056D5E4 /* Sodium.framework.dSYM in CopyFiles */ = {isa = PBXBuildFile; fileRef = C74487081F194FBA0072B472 /* Sodium.framework.dSYM */; };
-=======
-		C7C4951820849DF20056D5E4 /* User.swift in Sources */ = {isa = PBXBuildFile; fileRef = C7C4951720849DF20056D5E4 /* User.swift */; };
-		C7C4951F2084BE600056D5E4 /* Enroll2FAViewController.swift in Sources */ = {isa = PBXBuildFile; fileRef = C7C4951E2084BE600056D5E4 /* Enroll2FAViewController.swift */; };
-		C7C495212084DE230056D5E4 /* TwoFactorService.swift in Sources */ = {isa = PBXBuildFile; fileRef = C7C495202084DE230056D5E4 /* TwoFactorService.swift */; };
->>>>>>> cdcf5c3e
 		C7D15FD11F0D165900719F38 /* Cocoa.framework in Frameworks */ = {isa = PBXBuildFile; fileRef = C7D15FD01F0D165900719F38 /* Cocoa.framework */; };
 		C7D15FD21F0D166100719F38 /* Security.framework in Frameworks */ = {isa = PBXBuildFile; fileRef = C72AD7031F0A6AEE006DBDA5 /* Security.framework */; };
 		C7D15FD41F0D166800719F38 /* ServiceManagement.framework in Frameworks */ = {isa = PBXBuildFile; fileRef = C7D15FD31F0D166800719F38 /* ServiceManagement.framework */; };
@@ -312,14 +309,11 @@
 		C7BEF5DB1F03F2CA0038605E /* MainWindowController.swift */ = {isa = PBXFileReference; fileEncoding = 4; lastKnownFileType = sourcecode.swift; path = MainWindowController.swift; sourceTree = "<group>"; };
 		C7BEF5DD1F03F4020038605E /* AuthenticatingViewController.swift */ = {isa = PBXFileReference; fileEncoding = 4; lastKnownFileType = sourcecode.swift; path = AuthenticatingViewController.swift; sourceTree = "<group>"; };
 		C7BEF5DF1F03F4220038605E /* ConnectionViewController.swift */ = {isa = PBXFileReference; fileEncoding = 4; lastKnownFileType = sourcecode.swift; path = ConnectionViewController.swift; sourceTree = "<group>"; };
-<<<<<<< HEAD
-		C7C49515208484120056D5E4 /* Let's connect!.app */ = {isa = PBXFileReference; explicitFileType = wrapper.application; includeInIndex = 0; path = "Let's connect!.app"; sourceTree = BUILT_PRODUCTS_DIR; };
-		C7C49516208484120056D5E4 /* LetsConnect-Info.plist */ = {isa = PBXFileReference; lastKnownFileType = text.plist.xml; name = "LetsConnect-Info.plist"; path = "/Users/jkool/Developer/Egeniq/eduvpn-macos/LetsConnect-Info.plist"; sourceTree = "<absolute>"; };
-=======
 		C7C4951720849DF20056D5E4 /* User.swift */ = {isa = PBXFileReference; lastKnownFileType = sourcecode.swift; name = User.swift; path = eduVPN/User.swift; sourceTree = SOURCE_ROOT; };
 		C7C4951E2084BE600056D5E4 /* Enroll2FAViewController.swift */ = {isa = PBXFileReference; lastKnownFileType = sourcecode.swift; path = Enroll2FAViewController.swift; sourceTree = "<group>"; };
 		C7C495202084DE230056D5E4 /* TwoFactorService.swift */ = {isa = PBXFileReference; lastKnownFileType = sourcecode.swift; path = TwoFactorService.swift; sourceTree = "<group>"; };
->>>>>>> cdcf5c3e
+		C7C49515208484120056D5E4 /* Let's connect!.app */ = {isa = PBXFileReference; explicitFileType = wrapper.application; includeInIndex = 0; path = "Let's connect!.app"; sourceTree = BUILT_PRODUCTS_DIR; };
+		C7C49516208484120056D5E4 /* LetsConnect-Info.plist */ = {isa = PBXFileReference; lastKnownFileType = text.plist.xml; name = "LetsConnect-Info.plist"; path = "/Users/jkool/Developer/Egeniq/eduvpn-macos/LetsConnect-Info.plist"; sourceTree = "<absolute>"; };
 		C7D15FD01F0D165900719F38 /* Cocoa.framework */ = {isa = PBXFileReference; lastKnownFileType = wrapper.framework; name = Cocoa.framework; path = System/Library/Frameworks/Cocoa.framework; sourceTree = SDKROOT; };
 		C7D15FD31F0D166800719F38 /* ServiceManagement.framework */ = {isa = PBXFileReference; lastKnownFileType = wrapper.framework; name = ServiceManagement.framework; path = System/Library/Frameworks/ServiceManagement.framework; sourceTree = SDKROOT; };
 		C7F345161F955473002120B9 /* ProvidersViewController.swift */ = {isa = PBXFileReference; lastKnownFileType = sourcecode.swift; name = ProvidersViewController.swift; path = eduVPN/ProvidersViewController.swift; sourceTree = SOURCE_ROOT; };
